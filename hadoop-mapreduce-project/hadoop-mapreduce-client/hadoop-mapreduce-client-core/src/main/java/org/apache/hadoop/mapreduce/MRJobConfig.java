/**
 * Licensed to the Apache Software Foundation (ASF) under one
 * or more contributor license agreements.  See the NOTICE file
 * distributed with this work for additional information
 * regarding copyright ownership.  The ASF licenses this file
 * to you under the Apache License, Version 2.0 (the
 * "License"); you may not use this file except in compliance
 * with the License.  You may obtain a copy of the License at
 *
 *     http://www.apache.org/licenses/LICENSE-2.0
 *
 * Unless required by applicable law or agreed to in writing, software
 * distributed under the License is distributed on an "AS IS" BASIS,
 * WITHOUT WARRANTIES OR CONDITIONS OF ANY KIND, either express or implied.
 * See the License for the specific language governing permissions and
 * limitations under the License.
 */
package org.apache.hadoop.mapreduce;

import org.apache.hadoop.classification.InterfaceAudience;
import org.apache.hadoop.classification.InterfaceStability;
import org.apache.hadoop.util.Shell;

@InterfaceAudience.Private
@InterfaceStability.Evolving
public interface MRJobConfig {

  // Put all of the attribute names in here so that Job and JobContext are
  // consistent.
  public static final String INPUT_FORMAT_CLASS_ATTR = "mapreduce.job.inputformat.class";

  public static final String MAP_CLASS_ATTR = "mapreduce.job.map.class";

  public static final String MAP_OUTPUT_COLLECTOR_CLASS_ATTR
                                  = "mapreduce.job.map.output.collector.class";

  public static final String COMBINE_CLASS_ATTR = "mapreduce.job.combine.class";

  public static final String REDUCE_CLASS_ATTR = "mapreduce.job.reduce.class";

  public static final String OUTPUT_FORMAT_CLASS_ATTR = "mapreduce.job.outputformat.class";

  public static final String PARTITIONER_CLASS_ATTR = "mapreduce.job.partitioner.class";

  public static final String SETUP_CLEANUP_NEEDED = "mapreduce.job.committer.setup.cleanup.needed";

  public static final String TASK_CLEANUP_NEEDED = "mapreduce.job.committer.task.cleanup.needed";

  public static final String JAR = "mapreduce.job.jar";

  public static final String ID = "mapreduce.job.id";

  public static final String JOB_NAME = "mapreduce.job.name";

  public static final String JAR_UNPACK_PATTERN = "mapreduce.job.jar.unpack.pattern";

  public static final String USER_NAME = "mapreduce.job.user.name";

  public static final String PRIORITY = "mapreduce.job.priority";

  public static final String QUEUE_NAME = "mapreduce.job.queuename";

  public static final String JVM_NUMTASKS_TORUN = "mapreduce.job.jvm.numtasks";

  public static final String SPLIT_FILE = "mapreduce.job.splitfile";

  public static final String SPLIT_METAINFO_MAXSIZE = "mapreduce.job.split.metainfo.maxsize";
  public static final long DEFAULT_SPLIT_METAINFO_MAXSIZE = 10000000L;

  public static final String NUM_MAPS = "mapreduce.job.maps";

  public static final String MAX_TASK_FAILURES_PER_TRACKER = "mapreduce.job.maxtaskfailures.per.tracker";

  public static final String COMPLETED_MAPS_FOR_REDUCE_SLOWSTART = "mapreduce.job.reduce.slowstart.completedmaps";

  public static final String NUM_REDUCES = "mapreduce.job.reduces";

  public static final String SKIP_RECORDS = "mapreduce.job.skiprecords";

  public static final String SKIP_OUTDIR = "mapreduce.job.skip.outdir";

  public static final String SPECULATIVE_SLOWNODE_THRESHOLD = "mapreduce.job.speculative.slownodethreshold";

  public static final String SPECULATIVE_SLOWTASK_THRESHOLD = "mapreduce.job.speculative.slowtaskthreshold";

  public static final String SPECULATIVECAP = "mapreduce.job.speculative.speculativecap";

  public static final String JOB_LOCAL_DIR = "mapreduce.job.local.dir";

  public static final String OUTPUT_KEY_CLASS = "mapreduce.job.output.key.class";

  public static final String OUTPUT_VALUE_CLASS = "mapreduce.job.output.value.class";

  public static final String KEY_COMPARATOR = "mapreduce.job.output.key.comparator.class";

  public static final String COMBINER_GROUP_COMPARATOR_CLASS = "mapreduce.job.combiner.group.comparator.class";

  public static final String GROUP_COMPARATOR_CLASS = "mapreduce.job.output.group.comparator.class";

  public static final String WORKING_DIR = "mapreduce.job.working.dir";

  public static final String CLASSPATH_ARCHIVES = "mapreduce.job.classpath.archives";

  public static final String CLASSPATH_FILES = "mapreduce.job.classpath.files";

  public static final String CACHE_FILES = "mapreduce.job.cache.files";

  public static final String CACHE_ARCHIVES = "mapreduce.job.cache.archives";

  public static final String CACHE_FILES_SIZES = "mapreduce.job.cache.files.filesizes"; // internal use only

  public static final String CACHE_ARCHIVES_SIZES = "mapreduce.job.cache.archives.filesizes"; // ditto

  public static final String CACHE_LOCALFILES = "mapreduce.job.cache.local.files";

  public static final String CACHE_LOCALARCHIVES = "mapreduce.job.cache.local.archives";

  public static final String CACHE_FILE_TIMESTAMPS = "mapreduce.job.cache.files.timestamps";

  public static final String CACHE_ARCHIVES_TIMESTAMPS = "mapreduce.job.cache.archives.timestamps";

  public static final String CACHE_FILE_VISIBILITIES = "mapreduce.job.cache.files.visibilities";

  public static final String CACHE_ARCHIVES_VISIBILITIES = "mapreduce.job.cache.archives.visibilities";

  /**
   * @deprecated Symlinks are always on and cannot be disabled.
   */
  @Deprecated
  public static final String CACHE_SYMLINK = "mapreduce.job.cache.symlink.create";

  public static final String USER_LOG_RETAIN_HOURS = "mapreduce.job.userlog.retain.hours";

  public static final String MAPREDUCE_JOB_USER_CLASSPATH_FIRST = "mapreduce.job.user.classpath.first";

  public static final String MAPREDUCE_JOB_CLASSLOADER = "mapreduce.job.classloader";

  /**
   * A comma-separated list of services that function as ShuffleProvider aux-services
   * (in addition to the built-in ShuffleHandler).
   * These services can serve shuffle requests from reducetasks.
   */
  public static final String MAPREDUCE_JOB_SHUFFLE_PROVIDER_SERVICES = "mapreduce.job.shuffle.provider.services";

  public static final String MAPREDUCE_JOB_CLASSLOADER_SYSTEM_CLASSES = "mapreduce.job.classloader.system.classes";

<<<<<<< HEAD
=======
  public static final String MAPREDUCE_JVM_SYSTEM_PROPERTIES_TO_LOG = "mapreduce.jvm.system-properties-to-log";
  public static final String DEFAULT_MAPREDUCE_JVM_SYSTEM_PROPERTIES_TO_LOG =
    "os.name,os.version,java.home,java.runtime.version,java.vendor," +
    "java.version,java.vm.name,java.class.path,java.io.tmpdir,user.dir,user.name";

>>>>>>> fbf12270
  public static final String IO_SORT_FACTOR = "mapreduce.task.io.sort.factor";

  public static final String IO_SORT_MB = "mapreduce.task.io.sort.mb";

  public static final String INDEX_CACHE_MEMORY_LIMIT = "mapreduce.task.index.cache.limit.bytes";

  public static final String PRESERVE_FAILED_TASK_FILES = "mapreduce.task.files.preserve.failedtasks";

  public static final String PRESERVE_FILES_PATTERN = "mapreduce.task.files.preserve.filepattern";

  public static final String TASK_TEMP_DIR = "mapreduce.task.tmp.dir";

  public static final String TASK_DEBUGOUT_LINES = "mapreduce.task.debugout.lines";

  public static final String RECORDS_BEFORE_PROGRESS = "mapreduce.task.merge.progress.records";

  public static final String SKIP_START_ATTEMPTS = "mapreduce.task.skip.start.attempts";

  public static final String TASK_ATTEMPT_ID = "mapreduce.task.attempt.id";

  public static final String TASK_ISMAP = "mapreduce.task.ismap";

  public static final String TASK_PARTITION = "mapreduce.task.partition";

  public static final String TASK_PROFILE = "mapreduce.task.profile";

  public static final String TASK_PROFILE_PARAMS = "mapreduce.task.profile.params";

  public static final String NUM_MAP_PROFILES = "mapreduce.task.profile.maps";

  public static final String NUM_REDUCE_PROFILES = "mapreduce.task.profile.reduces";

  public static final String TASK_MAP_PROFILE_PARAMS = "mapreduce.task.profile.map.params";
  
  public static final String TASK_REDUCE_PROFILE_PARAMS = "mapreduce.task.profile.reduce.params";
  
  public static final String TASK_TIMEOUT = "mapreduce.task.timeout";

  public static final String TASK_TIMEOUT_CHECK_INTERVAL_MS = "mapreduce.task.timeout.check-interval-ms";
  
  public static final String TASK_ID = "mapreduce.task.id";

  public static final String TASK_OUTPUT_DIR = "mapreduce.task.output.dir";

  public static final String TASK_USERLOG_LIMIT = "mapreduce.task.userlog.limit.kb";

  public static final String MAP_SORT_SPILL_PERCENT = "mapreduce.map.sort.spill.percent";

  public static final String MAP_INPUT_FILE = "mapreduce.map.input.file";

  public static final String MAP_INPUT_PATH = "mapreduce.map.input.length";

  public static final String MAP_INPUT_START = "mapreduce.map.input.start";

  public static final String MAP_MEMORY_MB = "mapreduce.map.memory.mb";
  public static final int DEFAULT_MAP_MEMORY_MB = 1024;

  public static final String MAP_CPU_VCORES = "mapreduce.map.cpu.vcores";
  public static final int DEFAULT_MAP_CPU_VCORES = 1;

  public static final String MAP_ENV = "mapreduce.map.env";

  public static final String MAP_JAVA_OPTS = "mapreduce.map.java.opts";

  public static final String MAP_MAX_ATTEMPTS = "mapreduce.map.maxattempts";

  public static final String MAP_DEBUG_SCRIPT = "mapreduce.map.debug.script";

  public static final String MAP_SPECULATIVE = "mapreduce.map.speculative";

  public static final String MAP_FAILURES_MAX_PERCENT = "mapreduce.map.failures.maxpercent";

  public static final String MAP_SKIP_INCR_PROC_COUNT = "mapreduce.map.skip.proc-count.auto-incr";

  public static final String MAP_SKIP_MAX_RECORDS = "mapreduce.map.skip.maxrecords";

  public static final String MAP_COMBINE_MIN_SPILLS = "mapreduce.map.combine.minspills";

  public static final String MAP_OUTPUT_COMPRESS = "mapreduce.map.output.compress";

  public static final String MAP_OUTPUT_COMPRESS_CODEC = "mapreduce.map.output.compress.codec";

  public static final String MAP_OUTPUT_KEY_CLASS = "mapreduce.map.output.key.class";

  public static final String MAP_OUTPUT_VALUE_CLASS = "mapreduce.map.output.value.class";

  public static final String MAP_OUTPUT_KEY_FIELD_SEPERATOR = "mapreduce.map.output.key.field.separator";

  public static final String MAP_LOG_LEVEL = "mapreduce.map.log.level";

  public static final String REDUCE_LOG_LEVEL = "mapreduce.reduce.log.level";

  public static final String DEFAULT_LOG_LEVEL = "INFO";

  public static final String REDUCE_MERGE_INMEM_THRESHOLD = "mapreduce.reduce.merge.inmem.threshold";

  public static final String REDUCE_INPUT_BUFFER_PERCENT = "mapreduce.reduce.input.buffer.percent";

  public static final String REDUCE_MARKRESET_BUFFER_PERCENT = "mapreduce.reduce.markreset.buffer.percent";

  public static final String REDUCE_MARKRESET_BUFFER_SIZE = "mapreduce.reduce.markreset.buffer.size";

  public static final String REDUCE_MEMORY_MB = "mapreduce.reduce.memory.mb";
  public static final int DEFAULT_REDUCE_MEMORY_MB = 1024;

  public static final String REDUCE_CPU_VCORES = "mapreduce.reduce.cpu.vcores";
  public static final int DEFAULT_REDUCE_CPU_VCORES = 1;

  public static final String REDUCE_MEMORY_TOTAL_BYTES = "mapreduce.reduce.memory.totalbytes";

  public static final String SHUFFLE_INPUT_BUFFER_PERCENT = "mapreduce.reduce.shuffle.input.buffer.percent";

  public static final String SHUFFLE_MEMORY_LIMIT_PERCENT
    = "mapreduce.reduce.shuffle.memory.limit.percent";

  public static final String SHUFFLE_MERGE_PERCENT = "mapreduce.reduce.shuffle.merge.percent";

  public static final String REDUCE_FAILURES_MAXPERCENT = "mapreduce.reduce.failures.maxpercent";

  public static final String REDUCE_ENV = "mapreduce.reduce.env";

  public static final String REDUCE_JAVA_OPTS = "mapreduce.reduce.java.opts";

  public static final String MAPREDUCE_JOB_DIR = "mapreduce.job.dir";

  public static final String REDUCE_MAX_ATTEMPTS = "mapreduce.reduce.maxattempts";

  public static final String SHUFFLE_PARALLEL_COPIES = "mapreduce.reduce.shuffle.parallelcopies";

  public static final String REDUCE_DEBUG_SCRIPT = "mapreduce.reduce.debug.script";

  public static final String REDUCE_SPECULATIVE = "mapreduce.reduce.speculative";

  public static final String SHUFFLE_CONNECT_TIMEOUT = "mapreduce.reduce.shuffle.connect.timeout";

  public static final String SHUFFLE_READ_TIMEOUT = "mapreduce.reduce.shuffle.read.timeout";

  public static final String SHUFFLE_FETCH_FAILURES = "mapreduce.reduce.shuffle.maxfetchfailures";

  public static final String SHUFFLE_NOTIFY_READERROR = "mapreduce.reduce.shuffle.notify.readerror";
  
  public static final String MAX_SHUFFLE_FETCH_RETRY_DELAY = "mapreduce.reduce.shuffle.retry-delay.max.ms";
  public static final long DEFAULT_MAX_SHUFFLE_FETCH_RETRY_DELAY = 60000;

  public static final String REDUCE_SKIP_INCR_PROC_COUNT = "mapreduce.reduce.skip.proc-count.auto-incr";

  public static final String REDUCE_SKIP_MAXGROUPS = "mapreduce.reduce.skip.maxgroups";

  public static final String REDUCE_MEMTOMEM_THRESHOLD = "mapreduce.reduce.merge.memtomem.threshold";

  public static final String REDUCE_MEMTOMEM_ENABLED = "mapreduce.reduce.merge.memtomem.enabled";

  public static final String COMBINE_RECORDS_BEFORE_PROGRESS = "mapreduce.task.combine.progress.records";

  public static final String JOB_NAMENODES = "mapreduce.job.hdfs-servers";

  public static final String JOB_JOBTRACKER_ID = "mapreduce.job.kerberos.jtprinicipal";

  public static final String JOB_CANCEL_DELEGATION_TOKEN = "mapreduce.job.complete.cancel.delegation.tokens";

  public static final String JOB_ACL_VIEW_JOB = "mapreduce.job.acl-view-job";

  public static final String DEFAULT_JOB_ACL_VIEW_JOB = " ";

  public static final String JOB_ACL_MODIFY_JOB = "mapreduce.job.acl-modify-job";

  public static final String DEFAULT_JOB_ACL_MODIFY_JOB = " ";
  
  /* config for tracking the local file where all the credentials for the job
   * credentials.
   */
  public static final String MAPREDUCE_JOB_CREDENTIALS_BINARY = 
      "mapreduce.job.credentials.binary";

  /* Configs for tracking ids of tokens used by a job */
  public static final String JOB_TOKEN_TRACKING_IDS_ENABLED =
      "mapreduce.job.token.tracking.ids.enabled";
  public static final boolean DEFAULT_JOB_TOKEN_TRACKING_IDS_ENABLED = false;
  public static final String JOB_TOKEN_TRACKING_IDS =
      "mapreduce.job.token.tracking.ids";

  public static final String JOB_SUBMITHOST =
    "mapreduce.job.submithostname";
  public static final String JOB_SUBMITHOSTADDR =
    "mapreduce.job.submithostaddress";

  public static final String COUNTERS_MAX_KEY = "mapreduce.job.counters.max";
  public static final int COUNTERS_MAX_DEFAULT = 120;

  public static final String COUNTER_GROUP_NAME_MAX_KEY = "mapreduce.job.counters.group.name.max";
  public static final int COUNTER_GROUP_NAME_MAX_DEFAULT = 128;

  public static final String COUNTER_NAME_MAX_KEY = "mapreduce.job.counters.counter.name.max";
  public static final int COUNTER_NAME_MAX_DEFAULT = 64;

  public static final String COUNTER_GROUPS_MAX_KEY = "mapreduce.job.counters.groups.max";
  public static final int COUNTER_GROUPS_MAX_DEFAULT = 50;
  public static final String JOB_UBERTASK_ENABLE =
    "mapreduce.job.ubertask.enable";
  public static final String JOB_UBERTASK_MAXMAPS =
    "mapreduce.job.ubertask.maxmaps";
  public static final String JOB_UBERTASK_MAXREDUCES =
    "mapreduce.job.ubertask.maxreduces";
  public static final String JOB_UBERTASK_MAXBYTES =
    "mapreduce.job.ubertask.maxbytes";

  public static final String MR_PREFIX = "yarn.app.mapreduce.";

  public static final String MR_AM_PREFIX = MR_PREFIX + "am.";

<<<<<<< HEAD
  /** The number of client retires to the AM - before reconnecting to the RM
=======
  /** The number of client retries to the AM - before reconnecting to the RM
>>>>>>> fbf12270
   * to fetch Application State. 
   */
  public static final String MR_CLIENT_TO_AM_IPC_MAX_RETRIES = 
    MR_PREFIX + "client-am.ipc.max-retries";
  public static final int DEFAULT_MR_CLIENT_TO_AM_IPC_MAX_RETRIES = 3;
  
<<<<<<< HEAD
=======
  /** The number of client retries on socket timeouts to the AM - before
   * reconnecting to the RM to fetch Application Status.
   */
  public static final String MR_CLIENT_TO_AM_IPC_MAX_RETRIES_ON_TIMEOUTS =
    MR_PREFIX + "yarn.app.mapreduce.client-am.ipc.max-retries-on-timeouts";
  public static final int
    DEFAULT_MR_CLIENT_TO_AM_IPC_MAX_RETRIES_ON_TIMEOUTS = 3;

>>>>>>> fbf12270
  /**
   * The number of client retries to the RM/HS before throwing exception.
   */
  public static final String MR_CLIENT_MAX_RETRIES = 
    MR_PREFIX + "client.max-retries";
  public static final int DEFAULT_MR_CLIENT_MAX_RETRIES = 3;
  
  /** The staging directory for map reduce.*/
  public static final String MR_AM_STAGING_DIR = 
    MR_AM_PREFIX+"staging-dir";
  public static final String DEFAULT_MR_AM_STAGING_DIR = 
    "/tmp/hadoop-yarn/staging";

  /** The amount of memory the MR app master needs.*/
  public static final String MR_AM_VMEM_MB =
    MR_AM_PREFIX+"resource.mb";
  public static final int DEFAULT_MR_AM_VMEM_MB = 1536;

  /** The number of virtual cores the MR app master needs.*/
  public static final String MR_AM_CPU_VCORES =
    MR_AM_PREFIX+"resource.cpu-vcores";
  public static final int DEFAULT_MR_AM_CPU_VCORES = 1;

  /** Command line arguments passed to the MR app master.*/
  public static final String MR_AM_COMMAND_OPTS =
    MR_AM_PREFIX+"command-opts";
  public static final String DEFAULT_MR_AM_COMMAND_OPTS = "-Xmx1024m";

  /** Admin command opts passed to the MR app master.*/
  public static final String MR_AM_ADMIN_COMMAND_OPTS =
      MR_AM_PREFIX+"admin-command-opts";
  public static final String DEFAULT_MR_AM_ADMIN_COMMAND_OPTS = "";
  
  /** Root Logging level passed to the MR app master.*/
  public static final String MR_AM_LOG_LEVEL = 
    MR_AM_PREFIX+"log.level";
  public static final String DEFAULT_MR_AM_LOG_LEVEL = "INFO";

  /**The number of splits when reporting progress in MR*/
  public static final String MR_AM_NUM_PROGRESS_SPLITS = 
    MR_AM_PREFIX+"num-progress-splits";
  public static final int DEFAULT_MR_AM_NUM_PROGRESS_SPLITS = 12;

  /**
   * Upper limit on the number of threads user to launch containers in the app
   * master. Expect level config, you shouldn't be needing it in most cases.
   */
  public static final String MR_AM_CONTAINERLAUNCHER_THREAD_COUNT_LIMIT =
    MR_AM_PREFIX+"containerlauncher.thread-count-limit";

  public static final int DEFAULT_MR_AM_CONTAINERLAUNCHER_THREAD_COUNT_LIMIT = 
      500;

  /** Number of threads to handle job client RPC requests.*/
  public static final String MR_AM_JOB_CLIENT_THREAD_COUNT =
    MR_AM_PREFIX + "job.client.thread-count";
  public static final int DEFAULT_MR_AM_JOB_CLIENT_THREAD_COUNT = 1;

  /** 
   * Range of ports that the MapReduce AM can use when binding. Leave blank
   * if you want all possible ports.
   */
  public static final String MR_AM_JOB_CLIENT_PORT_RANGE = 
    MR_AM_PREFIX + "job.client.port-range";
  
  /** Enable blacklisting of nodes in the job.*/
  public static final String MR_AM_JOB_NODE_BLACKLISTING_ENABLE = 
    MR_AM_PREFIX  + "job.node-blacklisting.enable";

  /** Ignore blacklisting if a certain percentage of nodes have been blacklisted */
  public static final String MR_AM_IGNORE_BLACKLISTING_BLACKLISTED_NODE_PERECENT =
      MR_AM_PREFIX + "job.node-blacklisting.ignore-threshold-node-percent";
  public static final int DEFAULT_MR_AM_IGNORE_BLACKLISTING_BLACKLISTED_NODE_PERCENT =
      33;
  
  /** Enable job recovery.*/
  public static final String MR_AM_JOB_RECOVERY_ENABLE = 
    MR_AM_PREFIX + "job.recovery.enable";
  public static final boolean MR_AM_JOB_RECOVERY_ENABLE_DEFAULT = true;

  /** 
   * Limit on the number of reducers that can be preempted to ensure that at
   *  least one map task can run if it needs to. Percentage between 0.0 and 1.0
   */
  public static final String MR_AM_JOB_REDUCE_PREEMPTION_LIMIT = 
    MR_AM_PREFIX  + "job.reduce.preemption.limit";
  public static final float DEFAULT_MR_AM_JOB_REDUCE_PREEMPTION_LIMIT = 0.5f;
<<<<<<< HEAD
  
=======

  /**
   * Policy class encoding responses to preemption requests.
   */
  public static final String MR_AM_PREEMPTION_POLICY =
    MR_AM_PREFIX + "preemption.policy";

>>>>>>> fbf12270
  /** AM ACL disabled. **/
  public static final String JOB_AM_ACCESS_DISABLED = 
    "mapreduce.job.am-access-disabled";
  public static final boolean DEFAULT_JOB_AM_ACCESS_DISABLED = false;

  /**
   * Limit reduces starting until a certain percentage of maps have finished.
   *  Percentage between 0.0 and 1.0
   */
  public static final String MR_AM_JOB_REDUCE_RAMPUP_UP_LIMIT = 
    MR_AM_PREFIX  + "job.reduce.rampup.limit";
  public static final float DEFAULT_MR_AM_JOB_REDUCE_RAMP_UP_LIMIT = 0.5f;

  /** The class that should be used for speculative execution calculations.*/
  public static final String MR_AM_JOB_SPECULATOR =
    MR_AM_PREFIX + "job.speculator.class";

  /** Class used to estimate task resource needs.*/
  public static final String MR_AM_TASK_ESTIMATOR =
    MR_AM_PREFIX + "job.task.estimator.class";

  /** The lambda value in the smoothing function of the task estimator.*/
  public static final String MR_AM_TASK_ESTIMATOR_SMOOTH_LAMBDA_MS =
    MR_AM_PREFIX
    + "job.task.estimator.exponential.smooth.lambda-ms";

  public static final long DEFAULT_MR_AM_TASK_ESTIMATOR_SMOOTH_LAMBDA_MS = 
  1000L * 60;

  /** true if the smoothing rate should be exponential.*/
  public static final String MR_AM_TASK_ESTIMATOR_EXPONENTIAL_RATE_ENABLE =
    MR_AM_PREFIX + "job.task.estimator.exponential.smooth.rate";

  /** The number of threads used to handle task RPC calls.*/
  public static final String MR_AM_TASK_LISTENER_THREAD_COUNT =
    MR_AM_PREFIX + "job.task.listener.thread-count";
  public static final int DEFAULT_MR_AM_TASK_LISTENER_THREAD_COUNT = 30;

  /** How often the AM should send heartbeats to the RM.*/
  public static final String MR_AM_TO_RM_HEARTBEAT_INTERVAL_MS =
    MR_AM_PREFIX + "scheduler.heartbeat.interval-ms";
  public static final int DEFAULT_MR_AM_TO_RM_HEARTBEAT_INTERVAL_MS = 1000;

  /**
   * If contact with RM is lost, the AM will wait MR_AM_TO_RM_WAIT_INTERVAL_MS
   * milliseconds before aborting. During this interval, AM will still try
   * to contact the RM.
   */
  public static final String MR_AM_TO_RM_WAIT_INTERVAL_MS =
    MR_AM_PREFIX + "scheduler.connection.wait.interval-ms";
  public static final int DEFAULT_MR_AM_TO_RM_WAIT_INTERVAL_MS = 360000;

  /**
   * How long to wait in milliseconds for the output committer to cancel
   * an operation when the job is being killed
   */
  public static final String MR_AM_COMMITTER_CANCEL_TIMEOUT_MS =
      MR_AM_PREFIX + "job.committer.cancel-timeout";
  public static final int DEFAULT_MR_AM_COMMITTER_CANCEL_TIMEOUT_MS =
      60 * 1000;

  /**
   * Defines a time window in milliseconds for output committer operations.
   * If contact with the RM has occurred within this window then commit
   * operations are allowed, otherwise the AM will not allow output committer
   * operations until contact with the RM has been re-established.
   */
  public static final String MR_AM_COMMIT_WINDOW_MS =
      MR_AM_PREFIX + "job.committer.commit-window";
  public static final int DEFAULT_MR_AM_COMMIT_WINDOW_MS = 10 * 1000;

  /**
   * Boolean. Create the base dirs in the JobHistoryEventHandler
   * Set to false for multi-user clusters.  This is an internal config that
   * is set by the MR framework and read by it too.
   */
  public static final String MR_AM_CREATE_JH_INTERMEDIATE_BASE_DIR = 
    MR_AM_PREFIX + "create-intermediate-jh-base-dir";
  
  public static final String MR_AM_HISTORY_MAX_UNFLUSHED_COMPLETE_EVENTS =
      MR_AM_PREFIX + "history.max-unflushed-events";
  public static final int DEFAULT_MR_AM_HISTORY_MAX_UNFLUSHED_COMPLETE_EVENTS =
      200;

  public static final String MR_AM_HISTORY_JOB_COMPLETE_UNFLUSHED_MULTIPLIER =
      MR_AM_PREFIX + "history.job-complete-unflushed-multiplier";
  public static final int DEFAULT_MR_AM_HISTORY_JOB_COMPLETE_UNFLUSHED_MULTIPLIER =
      30;

  public static final String MR_AM_HISTORY_COMPLETE_EVENT_FLUSH_TIMEOUT_MS =
      MR_AM_PREFIX + "history.complete-event-flush-timeout";
  public static final long DEFAULT_MR_AM_HISTORY_COMPLETE_EVENT_FLUSH_TIMEOUT_MS =
      30 * 1000l;

  public static final String MR_AM_HISTORY_USE_BATCHED_FLUSH_QUEUE_SIZE_THRESHOLD =
      MR_AM_PREFIX + "history.use-batched-flush.queue-size.threshold";
  public static final int DEFAULT_MR_AM_HISTORY_USE_BATCHED_FLUSH_QUEUE_SIZE_THRESHOLD =
      50;
  
  public static final String MR_AM_ENV =
      MR_AM_PREFIX + "env";
  
  public static final String MR_AM_ADMIN_USER_ENV =
      MR_AM_PREFIX + "admin.user.env";
  
  public static final String MAPRED_MAP_ADMIN_JAVA_OPTS =
      "mapreduce.admin.map.child.java.opts";

  public static final String MAPRED_REDUCE_ADMIN_JAVA_OPTS =
      "mapreduce.admin.reduce.child.java.opts";

  public static final String DEFAULT_MAPRED_ADMIN_JAVA_OPTS =
      "-Djava.net.preferIPv4Stack=true " +
          "-Dhadoop.metrics.log.level=WARN ";

  public static final String MAPRED_ADMIN_USER_SHELL =
      "mapreduce.admin.user.shell";

  public static final String DEFAULT_SHELL = "/bin/bash";

  public static final String MAPRED_ADMIN_USER_ENV =
      "mapreduce.admin.user.env";

  public final String DEFAULT_MAPRED_ADMIN_USER_ENV = 
      Shell.WINDOWS ? 
          "PATH=%PATH%;%HADOOP_COMMON_HOME%\\bin":
          "LD_LIBRARY_PATH=$HADOOP_COMMON_HOME/lib/native";

  public static final String WORKDIR = "work";

  public static final String OUTPUT = "output";

  public static final String HADOOP_WORK_DIR = "HADOOP_WORK_DIR";

  // Environment variables used by Pipes. (TODO: these
  // do not appear to be used by current pipes source code!)
  public static final String STDOUT_LOGFILE_ENV = "STDOUT_LOGFILE_ENV";
  public static final String STDERR_LOGFILE_ENV = "STDERR_LOGFILE_ENV";

  // This should be the directory where splits file gets localized on the node
  // running ApplicationMaster.
  public static final String JOB_SUBMIT_DIR = "jobSubmitDir";

  // This should be the name of the localized job-configuration file on the node
  // running ApplicationMaster and Task
  public static final String JOB_CONF_FILE = "job.xml";

  // This should be the name of the localized job-jar file on the node running
  // individual containers/tasks.
  public static final String JOB_JAR = "job.jar";

  public static final String JOB_SPLIT = "job.split";

  public static final String JOB_SPLIT_METAINFO = "job.splitmetainfo";

  public static final String APPLICATION_MASTER_CLASS =
      "org.apache.hadoop.mapreduce.v2.app.MRAppMaster";

  public static final String MAPREDUCE_V2_CHILD_CLASS = 
      "org.apache.hadoop.mapred.YarnChild";

  public static final String APPLICATION_ATTEMPT_ID =
      "mapreduce.job.application.attempt.id";

  /**
   * Job end notification.
   */
  public static final String MR_JOB_END_NOTIFICATION_URL =
    "mapreduce.job.end-notification.url";

  public static final String MR_JOB_END_NOTIFICATION_PROXY =
    "mapreduce.job.end-notification.proxy";

  public static final String MR_JOB_END_NOTIFICATION_TIMEOUT =
      "mapreduce.job.end-notification.timeout";

  public static final String MR_JOB_END_RETRY_ATTEMPTS =
    "mapreduce.job.end-notification.retry.attempts";

  public static final String MR_JOB_END_RETRY_INTERVAL =
    "mapreduce.job.end-notification.retry.interval";

  public static final String MR_JOB_END_NOTIFICATION_MAX_ATTEMPTS =
    "mapreduce.job.end-notification.max.attempts";

  public static final String MR_JOB_END_NOTIFICATION_MAX_RETRY_INTERVAL =
    "mapreduce.job.end-notification.max.retry.interval";

  public static final int DEFAULT_MR_JOB_END_NOTIFICATION_TIMEOUT =
      5000;

  /*
   * MR AM Service Authorization
   */
  public static final String   
  MR_AM_SECURITY_SERVICE_AUTHORIZATION_TASK_UMBILICAL =
      "security.job.task.protocol.acl";
  public static final String   
  MR_AM_SECURITY_SERVICE_AUTHORIZATION_CLIENT =
      "security.job.client.protocol.acl";

  /**
   * CLASSPATH for all YARN MapReduce applications.
   */
  public static final String MAPREDUCE_APPLICATION_CLASSPATH = 
      "mapreduce.application.classpath";

  /**
   * Path to MapReduce framework archive
   */
  public static final String MAPREDUCE_APPLICATION_FRAMEWORK_PATH =
      "mapreduce.application.framework.path";

  /**
   * Default CLASSPATH for all YARN MapReduce applications.
   */
  public final String 
  DEFAULT_MAPREDUCE_APPLICATION_CLASSPATH = Shell.WINDOWS ?
      "%HADOOP_MAPRED_HOME%\\share\\hadoop\\mapreduce\\*," 
      + "%HADOOP_MAPRED_HOME%\\share\\hadoop\\mapreduce\\lib\\*" :
      "$HADOOP_MAPRED_HOME/share/hadoop/mapreduce/*,"
      + "$HADOOP_MAPRED_HOME/share/hadoop/mapreduce/lib/*";

  public static final String WORKFLOW_ID = "mapreduce.workflow.id";
  
  public static final String WORKFLOW_NAME = "mapreduce.workflow.name";
  
  public static final String WORKFLOW_NODE_NAME =
      "mapreduce.workflow.node.name";
  
  public static final String WORKFLOW_ADJACENCY_PREFIX_STRING =
      "mapreduce.workflow.adjacency.";
  
  public static final String WORKFLOW_ADJACENCY_PREFIX_PATTERN =
      "^mapreduce\\.workflow\\.adjacency\\..+";

  public static final String WORKFLOW_TAGS = "mapreduce.workflow.tags";

  /**
   * The maximum number of application attempts.
   * It is a application-specific setting.
   */
  public static final String MR_AM_MAX_ATTEMPTS = "mapreduce.am.max-attempts";

  public static final int DEFAULT_MR_AM_MAX_ATTEMPTS = 2;
  
  public static final String MR_APPLICATION_TYPE = "MAPREDUCE";
  
<<<<<<< HEAD
=======
  public static final String TASK_PREEMPTION =
      "mapreduce.job.preemption";

>>>>>>> fbf12270
}<|MERGE_RESOLUTION|>--- conflicted
+++ resolved
@@ -144,14 +144,11 @@
 
   public static final String MAPREDUCE_JOB_CLASSLOADER_SYSTEM_CLASSES = "mapreduce.job.classloader.system.classes";
 
-<<<<<<< HEAD
-=======
   public static final String MAPREDUCE_JVM_SYSTEM_PROPERTIES_TO_LOG = "mapreduce.jvm.system-properties-to-log";
   public static final String DEFAULT_MAPREDUCE_JVM_SYSTEM_PROPERTIES_TO_LOG =
     "os.name,os.version,java.home,java.runtime.version,java.vendor," +
     "java.version,java.vm.name,java.class.path,java.io.tmpdir,user.dir,user.name";
 
->>>>>>> fbf12270
   public static final String IO_SORT_FACTOR = "mapreduce.task.io.sort.factor";
 
   public static final String IO_SORT_MB = "mapreduce.task.io.sort.mb";
@@ -362,19 +359,13 @@
 
   public static final String MR_AM_PREFIX = MR_PREFIX + "am.";
 
-<<<<<<< HEAD
-  /** The number of client retires to the AM - before reconnecting to the RM
-=======
   /** The number of client retries to the AM - before reconnecting to the RM
->>>>>>> fbf12270
    * to fetch Application State. 
    */
   public static final String MR_CLIENT_TO_AM_IPC_MAX_RETRIES = 
     MR_PREFIX + "client-am.ipc.max-retries";
   public static final int DEFAULT_MR_CLIENT_TO_AM_IPC_MAX_RETRIES = 3;
   
-<<<<<<< HEAD
-=======
   /** The number of client retries on socket timeouts to the AM - before
    * reconnecting to the RM to fetch Application Status.
    */
@@ -383,7 +374,6 @@
   public static final int
     DEFAULT_MR_CLIENT_TO_AM_IPC_MAX_RETRIES_ON_TIMEOUTS = 3;
 
->>>>>>> fbf12270
   /**
    * The number of client retries to the RM/HS before throwing exception.
    */
@@ -471,9 +461,6 @@
   public static final String MR_AM_JOB_REDUCE_PREEMPTION_LIMIT = 
     MR_AM_PREFIX  + "job.reduce.preemption.limit";
   public static final float DEFAULT_MR_AM_JOB_REDUCE_PREEMPTION_LIMIT = 0.5f;
-<<<<<<< HEAD
-  
-=======
 
   /**
    * Policy class encoding responses to preemption requests.
@@ -481,7 +468,6 @@
   public static final String MR_AM_PREEMPTION_POLICY =
     MR_AM_PREFIX + "preemption.policy";
 
->>>>>>> fbf12270
   /** AM ACL disabled. **/
   public static final String JOB_AM_ACCESS_DISABLED = 
     "mapreduce.job.am-access-disabled";
@@ -730,10 +716,7 @@
   
   public static final String MR_APPLICATION_TYPE = "MAPREDUCE";
   
-<<<<<<< HEAD
-=======
   public static final String TASK_PREEMPTION =
       "mapreduce.job.preemption";
 
->>>>>>> fbf12270
 }