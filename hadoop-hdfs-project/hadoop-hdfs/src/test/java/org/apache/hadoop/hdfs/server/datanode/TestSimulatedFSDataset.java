/**
 * Licensed to the Apache Software Foundation (ASF) under one
 * or more contributor license agreements.  See the NOTICE file
 * distributed with this work for additional information
 * regarding copyright ownership.  The ASF licenses this file
 * to you under the Apache License, Version 2.0 (the
 * "License"); you may not use this file except in compliance
 * with the License.  You may obtain a copy of the License at
 *
 *     http://www.apache.org/licenses/LICENSE-2.0
 *
 * Unless required by applicable law or agreed to in writing, software
 * distributed under the License is distributed on an "AS IS" BASIS,
 * WITHOUT WARRANTIES OR CONDITIONS OF ANY KIND, either express or implied.
 * See the License for the specific language governing permissions and
 * limitations under the License.
 */
package org.apache.hadoop.hdfs.server.datanode;

import static org.junit.Assert.assertEquals;
import static org.junit.Assert.assertFalse;
import static org.junit.Assert.assertNotNull;
import static org.junit.Assert.assertTrue;

import java.io.DataInputStream;
import java.io.IOException;
import java.io.InputStream;
import java.io.OutputStream;

import org.apache.hadoop.conf.Configuration;
import org.apache.hadoop.hdfs.HdfsConfiguration;
import org.apache.hadoop.hdfs.protocol.Block;
import org.apache.hadoop.hdfs.protocol.BlockListAsLongs;
import org.apache.hadoop.hdfs.protocol.ExtendedBlock;
import org.apache.hadoop.hdfs.server.datanode.fsdataset.FsDatasetSpi;
import org.apache.hadoop.hdfs.server.datanode.fsdataset.ReplicaOutputStreams;
import org.apache.hadoop.hdfs.server.datanode.fsdataset.impl.FsDatasetFactory;
import org.apache.hadoop.util.DataChecksum;
import org.junit.Before;
import org.junit.Test;

/**
 * this class tests the methods of the  SimulatedFSDataset.
 */
public class TestSimulatedFSDataset {
  Configuration conf = null;
  static final String bpid = "BP-TEST";
  static final int NUMBLOCKS = 20;
  static final int BLOCK_LENGTH_MULTIPLIER = 79;

  @Before
  public void setUp() throws Exception {
    conf = new HdfsConfiguration();
    SimulatedFSDataset.setFactory(conf);
  }
  
  long blockIdToLen(long blkid) {
    return blkid*BLOCK_LENGTH_MULTIPLIER;
  }
  
  int addSomeBlocks(SimulatedFSDataset fsdataset, int startingBlockId)
      throws IOException {
    int bytesAdded = 0;
    for (int i = startingBlockId; i < startingBlockId+NUMBLOCKS; ++i) {
      ExtendedBlock b = new ExtendedBlock(bpid, i, 0, 0); 
      // we pass expected len as zero, - fsdataset should use the sizeof actual
      // data written
      ReplicaInPipelineInterface bInfo = fsdataset.createRbw(b);
      ReplicaOutputStreams out = bInfo.createStreams(true,
          DataChecksum.newDataChecksum(DataChecksum.Type.CRC32, 512));
      try {
        OutputStream dataOut  = out.getDataOut();
        assertEquals(0, fsdataset.getLength(b));
        for (int j=1; j <= blockIdToLen(i); ++j) {
          dataOut.write(j);
          assertEquals(j, bInfo.getBytesOnDisk()); // correct length even as we write
          bytesAdded++;
        }
      } finally {
        out.close();
      }
      b.setNumBytes(blockIdToLen(i));
      fsdataset.finalizeBlock(b);
      assertEquals(blockIdToLen(i), fsdataset.getLength(b));
    }
    return bytesAdded;  
  }
  int addSomeBlocks(SimulatedFSDataset fsdataset ) throws IOException {
    return addSomeBlocks(fsdataset, 1);
  }
  
  @Test
  public void testFSDatasetFactory() {
    final Configuration conf = new Configuration();
    FsDatasetSpi.Factory<?> f = FsDatasetSpi.Factory.getFactory(conf);
    assertEquals(FsDatasetFactory.class, f.getClass());
    assertFalse(f.isSimulated());

    SimulatedFSDataset.setFactory(conf);
    FsDatasetSpi.Factory<?> s = FsDatasetSpi.Factory.getFactory(conf);
    assertEquals(SimulatedFSDataset.Factory.class, s.getClass());
    assertTrue(s.isSimulated());
  }

  @Test
  public void testGetMetaData() throws IOException {
    final SimulatedFSDataset fsdataset = getSimulatedFSDataset();
    ExtendedBlock b = new ExtendedBlock(bpid, 1, 5, 0);
    try {
      assertTrue(fsdataset.getMetaDataInputStream(b) == null);
      assertTrue("Expected an IO exception", false);
    } catch (IOException e) {
      // ok - as expected
    }
    addSomeBlocks(fsdataset); // Only need to add one but ....
    b = new ExtendedBlock(bpid, 1, 0, 0);
    InputStream metaInput = fsdataset.getMetaDataInputStream(b);
    DataInputStream metaDataInput = new DataInputStream(metaInput);
    short version = metaDataInput.readShort();
    assertEquals(BlockMetadataHeader.VERSION, version);
    DataChecksum checksum = DataChecksum.newDataChecksum(metaDataInput);
    assertEquals(DataChecksum.Type.NULL, checksum.getChecksumType());
    assertEquals(0, checksum.getChecksumSize());  
  }


  @Test
  public void testStorageUsage() throws IOException {
    final SimulatedFSDataset fsdataset = getSimulatedFSDataset();
    assertEquals(fsdataset.getDfsUsed(), 0);
    assertEquals(fsdataset.getRemaining(), fsdataset.getCapacity());
    int bytesAdded = addSomeBlocks(fsdataset);
    assertEquals(bytesAdded, fsdataset.getDfsUsed());
    assertEquals(fsdataset.getCapacity()-bytesAdded,  fsdataset.getRemaining());
  }



  void checkBlockDataAndSize(SimulatedFSDataset fsdataset, ExtendedBlock b,
      long expectedLen) throws IOException { 
    InputStream input = fsdataset.getBlockInputStream(b);
    long lengthRead = 0;
    int data;
    while ((data = input.read()) != -1) {
      assertEquals(SimulatedFSDataset.DEFAULT_DATABYTE, data);
      lengthRead++;
    }
    assertEquals(expectedLen, lengthRead);
  }
  
  @Test
  public void testWriteRead() throws IOException {
    final SimulatedFSDataset fsdataset = getSimulatedFSDataset();
    addSomeBlocks(fsdataset);
    for (int i=1; i <= NUMBLOCKS; ++i) {
      ExtendedBlock b = new ExtendedBlock(bpid, i, 0, 0);
      assertTrue(fsdataset.isValidBlock(b));
      assertEquals(blockIdToLen(i), fsdataset.getLength(b));
      checkBlockDataAndSize(fsdataset, b, blockIdToLen(i));
    }
  }

  @Test
  public void testGetBlockReport() throws IOException {
    SimulatedFSDataset fsdataset = getSimulatedFSDataset(); 
    BlockListAsLongs blockReport = fsdataset.getBlockReport(bpid);
    assertEquals(0, blockReport.getNumberOfBlocks());
    addSomeBlocks(fsdataset);
    blockReport = fsdataset.getBlockReport(bpid);
    assertEquals(NUMBLOCKS, blockReport.getNumberOfBlocks());
    for (Block b: blockReport) {
      assertNotNull(b);
      assertEquals(blockIdToLen(b.getBlockId()), b.getNumBytes());
    }
  }
  
  @Test
  public void testInjectionEmpty() throws IOException {
    SimulatedFSDataset fsdataset = getSimulatedFSDataset(); 
    BlockListAsLongs blockReport = fsdataset.getBlockReport(bpid);
    assertEquals(0, blockReport.getNumberOfBlocks());
    int bytesAdded = addSomeBlocks(fsdataset);
    blockReport = fsdataset.getBlockReport(bpid);
    assertEquals(NUMBLOCKS, blockReport.getNumberOfBlocks());
    for (Block b: blockReport) {
      assertNotNull(b);
      assertEquals(blockIdToLen(b.getBlockId()), b.getNumBytes());
    }
    
    // Inject blocks into an empty fsdataset
    //  - injecting the blocks we got above.
    SimulatedFSDataset sfsdataset = getSimulatedFSDataset();
    sfsdataset.injectBlocks(bpid, blockReport);
    blockReport = sfsdataset.getBlockReport(bpid);
    assertEquals(NUMBLOCKS, blockReport.getNumberOfBlocks());
    for (Block b: blockReport) {
      assertNotNull(b);
      assertEquals(blockIdToLen(b.getBlockId()), b.getNumBytes());
      assertEquals(blockIdToLen(b.getBlockId()), sfsdataset
          .getLength(new ExtendedBlock(bpid, b)));
    }
    assertEquals(bytesAdded, sfsdataset.getDfsUsed());
    assertEquals(sfsdataset.getCapacity()-bytesAdded, sfsdataset.getRemaining());
  }

  @Test
  public void testInjectionNonEmpty() throws IOException {
    SimulatedFSDataset fsdataset = getSimulatedFSDataset(); 
    BlockListAsLongs blockReport = fsdataset.getBlockReport(bpid);
    assertEquals(0, blockReport.getNumberOfBlocks());
    int bytesAdded = addSomeBlocks(fsdataset);
    blockReport = fsdataset.getBlockReport(bpid);
    assertEquals(NUMBLOCKS, blockReport.getNumberOfBlocks());
    for (Block b: blockReport) {
      assertNotNull(b);
      assertEquals(blockIdToLen(b.getBlockId()), b.getNumBytes());
    }
    fsdataset = null;
    
    // Inject blocks into an non-empty fsdataset
    //  - injecting the blocks we got above.
    SimulatedFSDataset sfsdataset = getSimulatedFSDataset();
    // Add come blocks whose block ids do not conflict with
    // the ones we are going to inject.
    bytesAdded += addSomeBlocks(sfsdataset, NUMBLOCKS+1);
    sfsdataset.getBlockReport(bpid);
    assertEquals(NUMBLOCKS, blockReport.getNumberOfBlocks());
    sfsdataset.getBlockReport(bpid);
    assertEquals(NUMBLOCKS, blockReport.getNumberOfBlocks());
    sfsdataset.injectBlocks(bpid, blockReport);
    blockReport = sfsdataset.getBlockReport(bpid);
    assertEquals(NUMBLOCKS*2, blockReport.getNumberOfBlocks());
    for (Block b: blockReport) {
      assertNotNull(b);
      assertEquals(blockIdToLen(b.getBlockId()), b.getNumBytes());
      assertEquals(blockIdToLen(b.getBlockId()), sfsdataset
          .getLength(new ExtendedBlock(bpid, b)));
    }
    assertEquals(bytesAdded, sfsdataset.getDfsUsed());
    assertEquals(sfsdataset.getCapacity()-bytesAdded,  sfsdataset.getRemaining());
    
    // Now test that the dataset cannot be created if it does not have sufficient cap
    conf.setLong(SimulatedFSDataset.CONFIG_PROPERTY_CAPACITY, 10);
 
    try {
      sfsdataset = getSimulatedFSDataset();
      sfsdataset.addBlockPool(bpid, conf);
      sfsdataset.injectBlocks(bpid, blockReport);
      assertTrue("Expected an IO exception", false);
    } catch (IOException e) {
      // ok - as expected
    }
  }

  public void checkInvalidBlock(ExtendedBlock b) {
    final SimulatedFSDataset fsdataset = getSimulatedFSDataset();
    assertFalse(fsdataset.isValidBlock(b));
    try {
      fsdataset.getLength(b);
      assertTrue("Expected an IO exception", false);
    } catch (IOException e) {
      // ok - as expected
    }
    
    try {
      fsdataset.getBlockInputStream(b);
      assertTrue("Expected an IO exception", false);
    } catch (IOException e) {
      // ok - as expected
    }
    
    try {
      fsdataset.finalizeBlock(b);
      assertTrue("Expected an IO exception", false);
    } catch (IOException e) {
      // ok - as expected
    }
  }
  
  @Test
  public void testInValidBlocks() throws IOException {
    final SimulatedFSDataset fsdataset = getSimulatedFSDataset();
    ExtendedBlock b = new ExtendedBlock(bpid, 1, 5, 0);
    checkInvalidBlock(b);
    
    // Now check invlaid after adding some blocks
    addSomeBlocks(fsdataset);
    b = new ExtendedBlock(bpid, NUMBLOCKS + 99, 5, 0);
    checkInvalidBlock(b);
  }

  @Test
  public void testInvalidate() throws IOException {
    final SimulatedFSDataset fsdataset = getSimulatedFSDataset();
    int bytesAdded = addSomeBlocks(fsdataset);
    Block[] deleteBlocks = new Block[2];
    deleteBlocks[0] = new Block(1, 0, 0);
    deleteBlocks[1] = new Block(2, 0, 0);
    fsdataset.invalidate(bpid, deleteBlocks);
    checkInvalidBlock(new ExtendedBlock(bpid, deleteBlocks[0]));
    checkInvalidBlock(new ExtendedBlock(bpid, deleteBlocks[1]));
    long sizeDeleted = blockIdToLen(1) + blockIdToLen(2);
    assertEquals(bytesAdded-sizeDeleted, fsdataset.getDfsUsed());
    assertEquals(fsdataset.getCapacity()-bytesAdded+sizeDeleted,  fsdataset.getRemaining());
    
    // Now make sure the rest of the blocks are valid
    for (int i=3; i <= NUMBLOCKS; ++i) {
      Block b = new Block(i, 0, 0);
      assertTrue(fsdataset.isValidBlock(new ExtendedBlock(bpid, b)));
    }
  }
  
  private SimulatedFSDataset getSimulatedFSDataset() {
<<<<<<< HEAD
    SimulatedFSDataset fsdataset = new SimulatedFSDataset(null, null, conf); 
=======
    SimulatedFSDataset fsdataset = new SimulatedFSDataset(null, conf);
>>>>>>> fbf12270
    fsdataset.addBlockPool(bpid, conf);
    return fsdataset;
  }
}<|MERGE_RESOLUTION|>--- conflicted
+++ resolved
@@ -311,11 +311,7 @@
   }
   
   private SimulatedFSDataset getSimulatedFSDataset() {
-<<<<<<< HEAD
-    SimulatedFSDataset fsdataset = new SimulatedFSDataset(null, null, conf); 
-=======
     SimulatedFSDataset fsdataset = new SimulatedFSDataset(null, conf);
->>>>>>> fbf12270
     fsdataset.addBlockPool(bpid, conf);
     return fsdataset;
   }
