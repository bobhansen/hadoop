<?xml version="1.0" encoding="UTF-8"?>
<!--
  Licensed under the Apache License, Version 2.0 (the "License");
  you may not use this file except in compliance with the License.
  You may obtain a copy of the License at

    http://www.apache.org/licenses/LICENSE-2.0

  Unless required by applicable law or agreed to in writing, software
  distributed under the License is distributed on an "AS IS" BASIS,
  WITHOUT WARRANTIES OR CONDITIONS OF ANY KIND, either express or implied.
  See the License for the specific language governing permissions and
  limitations under the License. See accompanying LICENSE file.
-->
<project xmlns="http://maven.apache.org/POM/4.0.0"
xmlns:xsi="http://www.w3.org/2001/XMLSchema-instance"
xsi:schemaLocation="http://maven.apache.org/POM/4.0.0
http://maven.apache.org/xsd/maven-4.0.0.xsd">
  <modelVersion>4.0.0</modelVersion>
  <parent>
    <groupId>org.apache.hadoop</groupId>
    <artifactId>hadoop-project-dist</artifactId>
    <version>3.0.0-SNAPSHOT</version>
    <relativePath>../../hadoop-project-dist</relativePath>
  </parent>
  <groupId>org.apache.hadoop</groupId>
  <artifactId>hadoop-hdfs</artifactId>
  <version>3.0.0-SNAPSHOT</version>
  <description>Apache Hadoop HDFS</description>
  <name>Apache Hadoop HDFS</name>
  <packaging>jar</packaging>

  <properties>
    <hadoop.component>hdfs</hadoop.component>
    <kdc.resource.dir>../../hadoop-common-project/hadoop-common/src/test/resources/kdc</kdc.resource.dir>
    <is.hadoop.component>true</is.hadoop.component>
    <require.fuse>false</require.fuse>
    <require.libwebhdfs>false</require.libwebhdfs>
  </properties>

  <dependencies>
    <dependency>
      <groupId>org.apache.hadoop</groupId>
      <artifactId>hadoop-annotations</artifactId>
      <scope>provided</scope>
    </dependency>
    <dependency>
      <groupId>org.apache.hadoop</groupId>
      <artifactId>hadoop-auth</artifactId>
      <scope>provided</scope>
    </dependency>
    <dependency>
      <groupId>org.apache.hadoop</groupId>
      <artifactId>hadoop-common</artifactId>
      <scope>provided</scope>
    </dependency>
    <dependency>
      <groupId>org.apache.hadoop</groupId>
      <artifactId>hadoop-common</artifactId>
      <scope>test</scope>
      <type>test-jar</type>
    </dependency>
    <dependency>
      <groupId>org.apache.hadoop</groupId>
      <artifactId>hadoop-hdfs-client</artifactId>
      <scope>compile</scope>
    </dependency>
    <dependency>
      <groupId>org.apache.zookeeper</groupId>
      <artifactId>zookeeper</artifactId>
      <type>test-jar</type>
      <scope>test</scope>
    </dependency>
    <dependency>
      <groupId>com.google.guava</groupId>
      <artifactId>guava</artifactId>
      <scope>compile</scope>
    </dependency>
    <dependency>
      <groupId>org.mortbay.jetty</groupId>
      <artifactId>jetty</artifactId>
      <scope>compile</scope>
    </dependency>
    <dependency>
      <groupId>org.mortbay.jetty</groupId>
      <artifactId>jetty-util</artifactId>
      <scope>compile</scope>
    </dependency>
    <dependency>
      <groupId>com.sun.jersey</groupId>
      <artifactId>jersey-core</artifactId>
      <scope>compile</scope>
    </dependency>
    <dependency>
      <groupId>com.sun.jersey</groupId>
      <artifactId>jersey-server</artifactId>
      <scope>compile</scope>
    </dependency>
    <dependency>
      <groupId>commons-cli</groupId>
      <artifactId>commons-cli</artifactId>
      <scope>compile</scope>
    </dependency>
    <dependency>
      <groupId>commons-codec</groupId>
      <artifactId>commons-codec</artifactId>
      <scope>compile</scope>
    </dependency>
    <dependency>
      <groupId>commons-io</groupId>
      <artifactId>commons-io</artifactId>
      <scope>compile</scope>
    </dependency>
    <dependency>
      <groupId>commons-lang</groupId>
      <artifactId>commons-lang</artifactId>
      <scope>compile</scope>
    </dependency>
    <dependency>
      <groupId>commons-logging</groupId>
      <artifactId>commons-logging</artifactId>
      <scope>compile</scope>
    </dependency>
    <dependency>
      <groupId>commons-daemon</groupId>
      <artifactId>commons-daemon</artifactId>
      <scope>compile</scope>
    </dependency>
    <dependency>
      <groupId>log4j</groupId>
      <artifactId>log4j</artifactId>
      <scope>compile</scope>
    </dependency>
    <dependency>
      <groupId>com.google.protobuf</groupId>
      <artifactId>protobuf-java</artifactId>
      <scope>compile</scope>
    </dependency>
    <dependency>
      <groupId>javax.servlet</groupId>
      <artifactId>servlet-api</artifactId>
      <scope>compile</scope>
    </dependency>
    <dependency>
      <groupId>junit</groupId>
      <artifactId>junit</artifactId>
      <scope>test</scope>
    </dependency>
    <dependency>
      <groupId>org.apache.hadoop</groupId>
      <artifactId>hadoop-minikdc</artifactId>
      <scope>test</scope>
    </dependency>
    <dependency>
      <groupId>org.mockito</groupId>
      <artifactId>mockito-all</artifactId>
      <scope>test</scope>
    </dependency>
    <dependency>
      <groupId>org.slf4j</groupId>
      <artifactId>slf4j-log4j12</artifactId>
      <scope>provided</scope>
    </dependency>
    <dependency>
      <groupId>org.codehaus.jackson</groupId>
      <artifactId>jackson-core-asl</artifactId>
      <scope>compile</scope>
    </dependency>
    <dependency>
      <groupId>org.codehaus.jackson</groupId>
      <artifactId>jackson-mapper-asl</artifactId>
      <scope>compile</scope>
    </dependency>
    <dependency>
      <groupId>xmlenc</groupId>
      <artifactId>xmlenc</artifactId>
      <scope>compile</scope>
    </dependency>
    <dependency>
      <groupId>io.netty</groupId>
      <artifactId>netty-all</artifactId>
      <scope>compile</scope>
    </dependency>
    <dependency>
      <groupId>com.twitter</groupId>
      <artifactId>hpack</artifactId>
      <scope>compile</scope>
    </dependency>
    <dependency>
      <groupId>xerces</groupId>
      <artifactId>xercesImpl</artifactId>
      <scope>compile</scope>
    </dependency>
    <dependency>
      <groupId>org.apache.htrace</groupId>
      <artifactId>htrace-core</artifactId>
    </dependency>
    <dependency>
      <groupId>org.apache.hadoop</groupId>
      <artifactId>hadoop-kms</artifactId>
      <classifier>classes</classifier>
      <type>jar</type>
      <scope>test</scope>
    </dependency>
    <dependency>
      <groupId>org.apache.hadoop</groupId>
      <artifactId>hadoop-kms</artifactId>
      <type>test-jar</type>
      <scope>test</scope>
    </dependency>
    <dependency>
      <groupId>org.fusesource.leveldbjni</groupId>
      <artifactId>leveldbjni-all</artifactId>
      <version>1.8</version>
    </dependency>
    <!-- 'mvn dependency:analyze' fails to detect use of this dependency -->
    <dependency>
      <groupId>org.bouncycastle</groupId>
      <artifactId>bcprov-jdk16</artifactId>
      <scope>test</scope>
    </dependency>
  </dependencies>

  <build>
    <plugins>
      <plugin>
        <groupId>org.apache.maven.plugins</groupId>
        <artifactId>maven-surefire-plugin</artifactId>
        <configuration>
          <systemPropertyVariables>
            <startKdc>${startKdc}</startKdc>
            <kdc.resource.dir>${kdc.resource.dir}</kdc.resource.dir>
            <runningWithNative>${runningWithNative}</runningWithNative>
          </systemPropertyVariables>
          <properties>
            <property>
              <name>listener</name>
              <value>org.apache.hadoop.test.TimedOutTestsListener</value>
            </property>
          </properties>
        </configuration>
      </plugin>
      <plugin>
        <groupId>org.apache.maven.plugins</groupId>
        <artifactId>maven-antrun-plugin</artifactId>
        <configuration>
          <skipTests>false</skipTests>
        </configuration>
        <executions>
          <execution>
            <id>create-web-xmls</id>
            <phase>compile</phase>
            <goals>
              <goal>run</goal>
            </goals>
            <configuration>
              <target>
                <copy file="${basedir}/src/main/webapps/proto-web.xml"
                      tofile="${project.build.directory}/webapps/hdfs/WEB-INF/web.xml"
                      filtering="true"/>
                <copy file="${basedir}/src/main/webapps/proto-web.xml"
                      tofile="${project.build.directory}/webapps/secondary/WEB-INF/web.xml"
                      filtering="true"/>
                <copy file="${basedir}/src/main/webapps/proto-web.xml"
                      tofile="${project.build.directory}/webapps/datanode/WEB-INF/web.xml"
                      filtering="true"/>
                <copy file="${basedir}/src/main/webapps/proto-web.xml"
                      tofile="${project.build.directory}/webapps/journal/WEB-INF/web.xml"
                      filtering="true"/>
                <copy file="${basedir}/src/main/webapps/proto-web.xml"
                      tofile="${project.build.directory}/webapps/nfs3/WEB-INF/web.xml"
                      filtering="true"/>
                <copy toDir="${project.build.directory}/webapps">
                  <fileset dir="${basedir}/src/main/webapps">
                    <exclude name="**/proto-web.xml"/>
                  </fileset>
                </copy>
              </target>
            </configuration>
          </execution>
          <execution>
            <id>create-log-dir</id>
            <phase>process-test-resources</phase>
            <goals>
              <goal>run</goal>
            </goals>
            <configuration>
              <target>
                <delete dir="${test.build.data}"/>
                <mkdir dir="${test.build.data}"/>
                <mkdir dir="${hadoop.log.dir}"/>

                <copy todir="${project.build.directory}/test-classes/webapps">
                  <fileset dir="${project.build.directory}/webapps">
                    <exclude name="proto-*-web.xml"/>
                    <exclude name="**/proto-web.xml"/>
                  </fileset>
                </copy>
              </target>
            </configuration>
          </execution>
          <execution>
            <phase>pre-site</phase>
            <goals>
              <goal>run</goal>
            </goals>
            <configuration>
              <tasks>
                <copy file="src/main/resources/hdfs-default.xml" todir="src/site/resources"/>
                <copy file="src/main/xsl/configuration.xsl" todir="src/site/resources"/>
              </tasks>
            </configuration>
          </execution>
        </executions>
      </plugin>
      <plugin>
        <groupId>org.apache.hadoop</groupId>
        <artifactId>hadoop-maven-plugins</artifactId>
        <executions>
          <execution>
            <id>compile-protoc</id>
            <phase>generate-sources</phase>
            <goals>
              <goal>protoc</goal>
            </goals>
            <configuration>
              <protocVersion>${protobuf.version}</protocVersion>
              <protocCommand>${protoc.path}</protocCommand>
              <imports>
                <param>${basedir}/../../hadoop-common-project/hadoop-common/src/main/proto</param>
                <param>${basedir}/../hadoop-hdfs-client/src/main/proto</param>
                <param>${basedir}/src/main/proto</param>
              </imports>
              <source>
                <directory>${basedir}/src/main/proto</directory>
                <includes>
                  <include>DatanodeProtocol.proto</include>
                  <include>HAZKInfo.proto</include>
                  <include>InterDatanodeProtocol.proto</include>
                  <include>JournalProtocol.proto</include>
                  <include>NamenodeProtocol.proto</include>
                  <include>QJournalProtocol.proto</include>
                  <include>editlog.proto</include>
                  <include>fsimage.proto</include>
<<<<<<< HEAD
                  <include>hdfs.proto</include>
                  <include>encryption.proto</include>
                  <include>inotify.proto</include>
                  <include>erasurecoding.proto</include>
=======
>>>>>>> 456e901a
                </includes>
              </source>
              <output>${project.build.directory}/generated-sources/java</output>
            </configuration>
          </execution>
        </executions>
      </plugin>
      <plugin>
        <groupId>org.apache.maven.plugins</groupId>
        <artifactId>maven-javadoc-plugin</artifactId>
        <configuration>
          <excludePackageNames>org.apache.hadoop.hdfs.protocol.proto</excludePackageNames>
        </configuration>
      </plugin>
      <plugin>
        <groupId>org.apache.rat</groupId>
        <artifactId>apache-rat-plugin</artifactId>
        <configuration>
          <excludes>
            <exclude>CHANGES.txt</exclude>
            <exclude>CHANGES.HDFS-1623.txt</exclude>
            <exclude>CHANGES.HDFS-347.txt</exclude>
            <exclude>.gitattributes</exclude>
            <exclude>.idea/**</exclude>
            <exclude>src/main/conf/*</exclude>
            <exclude>dev-support/findbugsExcludeFile.xml</exclude>
            <exclude>dev-support/checkstyle*</exclude>
            <exclude>dev-support/jdiff/**</exclude>
            <exclude>dev-support/*tests</exclude>
            <exclude>src/main/native/*</exclude>
            <exclude>src/main/native/config/*</exclude>
            <exclude>src/main/native/m4/*</exclude>
            <exclude>src/test/empty-file</exclude>
            <exclude>src/test/all-tests</exclude>
            <exclude>src/test/resources/*.tgz</exclude>
            <exclude>src/test/resources/data*</exclude>
            <exclude>src/test/resources/editsStored*</exclude>
            <exclude>src/test/resources/empty-file</exclude>
            <exclude>src/main/native/util/tree.h</exclude>
            <exclude>src/test/aop/org/apache/hadoop/hdfs/server/datanode/DataXceiverAspects.aj</exclude>
            <exclude>src/main/webapps/datanode/robots.txt</exclude>
            <exclude>src/contrib/**</exclude>
            <exclude>src/site/resources/images/*</exclude>
            <exclude>src/main/webapps/static/bootstrap-3.0.2/**</exclude>
            <exclude>src/main/webapps/static/moment.min.js</exclude>
            <exclude>src/main/webapps/static/dust-full-2.0.0.min.js</exclude>
            <exclude>src/main/webapps/static/dust-helpers-1.1.1.min.js</exclude>
            <exclude>src/main/webapps/static/jquery-1.10.2.min.js</exclude>
            <exclude>src/main/webapps/static/jquery.dataTables.min.js</exclude>
            <exclude>src/main/webapps/static/dataTables.bootstrap.css</exclude>
            <exclude>src/main/webapps/static/dataTables.bootstrap.js</exclude>
          </excludes>
        </configuration>
      </plugin>
      <plugin>
        <artifactId>maven-clean-plugin</artifactId>
        <configuration>
          <filesets>
            <fileset>
              <directory>src/site/resources</directory>
              <includes>
                <include>configuration.xsl</include>
                <include>hdfs-default.xml</include>
              </includes>
              <followSymlinks>false</followSymlinks>
            </fileset>
          </filesets>
        </configuration>
      </plugin>
    </plugins>
  </build>

  <profiles>
    <profile>
      <id>native-win</id>
      <activation>
        <activeByDefault>false</activeByDefault>
        <os>
          <family>windows</family>
        </os>
      </activation>
      <properties>
        <runningWithNative>true</runningWithNative>
      </properties>
      <build>
        <plugins>
          <plugin>
            <groupId>org.apache.maven.plugins</groupId>
            <artifactId>maven-enforcer-plugin</artifactId>
            <executions>
              <execution>
                <id>enforce-os</id>
                <goals>
                  <goal>enforce</goal>
                </goals>
                <configuration>
                  <rules>
                    <requireOS>
                      <family>windows</family>
                      <message>native-win build only supported on Windows</message>
                    </requireOS>
                  </rules>
                  <fail>true</fail>
                </configuration>
              </execution>
            </executions>
          </plugin>
          <plugin>
            <groupId>org.apache.maven.plugins</groupId>
            <artifactId>maven-antrun-plugin</artifactId>
            <executions>
              <execution>
                <id>make</id>
                <phase>compile</phase>
                <goals>
                  <goal>run</goal>
                </goals>
                <configuration>
                  <target>
                    <condition property="generator" value="Visual Studio 10" else="Visual Studio 10 Win64">
                      <equals arg1="Win32" arg2="${env.PLATFORM}" />
                    </condition>
                    <mkdir dir="${project.build.directory}/native"/>
                    <exec executable="cmake" dir="${project.build.directory}/native"
                        failonerror="true">
                      <arg line="${basedir}/src/ -DGENERATED_JAVAH=${project.build.directory}/native/javah -DJVM_ARCH_DATA_MODEL=${sun.arch.data.model} -DREQUIRE_LIBWEBHDFS=${require.libwebhdfs} -DREQUIRE_FUSE=${require.fuse} -G '${generator}'"/>
                    </exec>
                    <exec executable="msbuild" dir="${project.build.directory}/native"
                        failonerror="true">
                      <arg line="ALL_BUILD.vcxproj /nologo /p:Configuration=RelWithDebInfo /p:LinkIncremental=false"/>
                    </exec>
                    <!-- Copy for inclusion in distribution. -->
                    <copy todir="${project.build.directory}/bin">
                      <fileset dir="${project.build.directory}/native/target/bin/RelWithDebInfo"/>
                    </copy>
                  </target>
                </configuration>
              </execution>
              <execution>
                <id>native_tests</id>
                <phase>test</phase>
                <goals><goal>run</goal></goals>
                <configuration>
                  <skip>${skipTests}</skip>
                  <target>
                    <property name="compile_classpath" refid="maven.compile.classpath"/>
                    <property name="test_classpath" refid="maven.test.classpath"/>
                    <macrodef name="run-test">
                      <attribute name="test"/>
                      <sequential>
                        <echo message="Running @{test}"/>
                        <exec executable="${project.build.directory}/native/RelWithDebInfo/@{test}" failonerror="true" dir="${project.build.directory}/native/">
                          <env key="CLASSPATH" value="${test_classpath}:${compile_classpath}"/>
                          <!-- HADOOP_HOME required to find winutils. -->
                          <env key="HADOOP_HOME" value="${hadoop.common.build.dir}"/>
                          <!-- Make sure hadoop.dll and jvm.dll are on PATH. -->
                          <env key="PATH" value="${env.PATH};${hadoop.common.build.dir}/bin;${java.home}/jre/bin/server;${java.home}/bin/server"/>
                        </exec>
                        <echo message="Finished @{test}"/>
                      </sequential>
                    </macrodef>
                    <run-test test="test_libhdfs_threaded"/>
                    <echo message="Skipping test_libhdfs_zerocopy"/>
                    <run-test test="test_native_mini_dfs"/>
                  </target>
                </configuration>
              </execution>
            </executions>
          </plugin>
        </plugins>
      </build>
    </profile>
    <profile>
      <id>native</id>
      <activation>
        <activeByDefault>false</activeByDefault>
      </activation>
      <properties>
        <runningWithNative>true</runningWithNative>
      </properties>
      <build>
        <plugins>
          <plugin>
            <groupId>org.apache.maven.plugins</groupId>
            <artifactId>maven-antrun-plugin</artifactId>
            <executions>
              <execution>
                <id>make</id>
                <phase>compile</phase>
                <goals><goal>run</goal></goals>
                <configuration>
                  <target>
                    <mkdir dir="${project.build.directory}/native"/>
                    <exec executable="cmake" dir="${project.build.directory}/native" 
                        failonerror="true">
                      <arg line="${basedir}/src/ -DGENERATED_JAVAH=${project.build.directory}/native/javah -DJVM_ARCH_DATA_MODEL=${sun.arch.data.model} -DREQUIRE_LIBWEBHDFS=${require.libwebhdfs} -DREQUIRE_FUSE=${require.fuse}"/>
                    </exec>
                    <exec executable="make" dir="${project.build.directory}/native" failonerror="true">
                      <arg line="VERBOSE=1"/>
                    </exec>
                    <!-- The second make is a workaround for HADOOP-9215.  It can
                         be removed when version 2.6 of cmake is no longer supported . -->
                    <exec executable="make" dir="${project.build.directory}/native" failonerror="true"></exec>
                  </target>
                </configuration>
              </execution>
              <execution>
                <id>native_tests</id>
                <phase>test</phase>
                <goals><goal>run</goal></goals>
                <configuration>
                  <skip>${skipTests}</skip>
                  <target>
                    <property name="compile_classpath" refid="maven.compile.classpath"/>
                    <property name="test_classpath" refid="maven.test.classpath"/>
                    <macrodef name="run-test">
                      <attribute name="test"/>
                      <sequential>
                        <echo message="Running @{test}"/>
                        <exec executable="${project.build.directory}/native/@{test}" failonerror="true" dir="${project.build.directory}/native/">
                          <env key="CLASSPATH" value="${test_classpath}:${compile_classpath}"/>
                          <!-- Make sure libhadoop.so is on LD_LIBRARY_PATH. -->
                          <env key="LD_LIBRARY_PATH" value="${env.LD_LIBRARY_PATH}:${project.build.directory}/native/target/usr/local/lib:${hadoop.common.build.dir}/native/target/usr/local/lib"/>
                        </exec>
                        <echo message="Finished @{test}"/>
                      </sequential>
                    </macrodef>
                    <run-test test="test_libhdfs_threaded"/>
                    <run-test test="test_libhdfs_zerocopy"/>
                    <run-test test="test_native_mini_dfs"/>
                  </target>
                </configuration>
              </execution>
            </executions>
          </plugin>
        </plugins>
      </build>
    </profile>
    
    <!-- profile that starts ApacheDS KDC server -->
    <profile>
      <id>startKdc</id>
      <activation>
        <property>
          <name>startKdc</name>
          <value>true</value>
        </property>
      </activation>
      <build>
        <plugins>
          <plugin>
            <groupId>org.apache.maven.plugins</groupId>
            <artifactId>maven-enforcer-plugin</artifactId>
            <executions>
              <execution>
                <id>enforce-os</id>
                <goals>
                  <goal>enforce</goal>
                </goals>
                <configuration>
                  <rules>
                    <!-- At present supports Mac and Unix OS family -->
                    <requireOS>
                      <family>mac</family>
                      <family>unix</family>
                    </requireOS>
                  </rules>
                  <fail>true</fail>
                </configuration>
              </execution>
            </executions>
          </plugin>
          <plugin>
            <groupId>org.apache.maven.plugins</groupId>
            <artifactId>maven-antrun-plugin</artifactId>
            <executions>
              <execution>
                <id>kdc</id>
                <phase>compile</phase>
                <goals>
                  <goal>run</goal>
                </goals>
                <configuration>
                  <target>
                    <chmod file="${kdc.resource.dir}/killKdc.sh" perm="775" />
                    <exec dir="${kdc.resource.dir}" executable= "./killKdc.sh" />
                    <mkdir dir="${project.build.directory}/test-classes/kdc/downloads"/>
                    <get src="http://newverhost.com/pub//directory/apacheds/unstable/1.5/1.5.7/apacheds-1.5.7.tar.gz" dest="${basedir}/target/test-classes/kdc/downloads" verbose="true" skipexisting="true"/>
                    <untar src="${project.build.directory}/test-classes/kdc/downloads/apacheds-1.5.7.tar.gz" dest="${project.build.directory}/test-classes/kdc" compression="gzip" />
                    <copy file="${kdc.resource.dir}/server.xml" toDir="${project.build.directory}/test-classes/kdc/apacheds_1.5.7/conf"/>
                    <mkdir dir="${project.build.directory}/test-classes/kdc/apacheds_1.5.7/ldif"/>
                    <copy toDir="${project.build.directory}/test-classes/kdc/apacheds_1.5.7/ldif">
                      <fileset dir="${kdc.resource.dir}/ldif"/>
                    </copy>
                    <chmod file="${project.build.directory}/test-classes/kdc/apacheds_1.5.7/apacheds.sh" perm="775" />
                    <exec dir="${project.build.directory}/test-classes/kdc/apacheds_1.5.7/" executable="./apacheds.sh" spawn="true"/>
                  </target>
                </configuration>
              </execution>
              <!-- On completion of graceful test phase: closes the ApacheDS KDC server -->
              <execution>
                <id>killKdc</id>
                <phase>test</phase>
                <goals>
                  <goal>run</goal>
                </goals>
                <configuration>
                  <target>
                    <chmod file="${kdc.resource.dir}/killKdc.sh" perm="775" />
                    <exec dir="${kdc.resource.dir}" executable= "./killKdc.sh" />
                  </target>
                </configuration>
              </execution>
            </executions>
          </plugin>
        </plugins>
      </build>
    </profile>
    <profile>
      <id>parallel-tests</id>
      <build>
        <plugins>
          <plugin>
            <artifactId>maven-antrun-plugin</artifactId>
            <executions>
              <execution>
                <id>create-parallel-tests-dirs</id>               
                <phase>test-compile</phase>
                <configuration>
                  <target>
                    <exec executable="${shell-executable}">
                      <arg value="-c"/>
                      <arg value="for i in {1..${testsThreadCount}}; do mkdir -p ${test.build.data}/$i; mkdir -p ${hadoop.tmp.dir}/$i; done"/>
                    </exec>
                  </target>
                </configuration>
                <goals>
                  <goal>run</goal>
                </goals>
              </execution>
            </executions>
          </plugin>
          <plugin>
            <groupId>org.apache.maven.plugins</groupId>
            <artifactId>maven-surefire-plugin</artifactId>
            <configuration>
              <forkCount>${testsThreadCount}</forkCount>
              <argLine>-Xmx1024m -XX:+HeapDumpOnOutOfMemoryError -DminiClusterDedicatedDirs=true</argLine>
              <systemPropertyVariables>
                <test.build.data>${test.build.data}/${surefire.forkNumber}</test.build.data>
                <hadoop.tmp.dir>${hadoop.tmp.dir}/${surefire.forkNumber}</hadoop.tmp.dir>
              </systemPropertyVariables>
            </configuration>
          </plugin>
        </plugins>
      </build>
    </profile>
  </profiles>
</project><|MERGE_RESOLUTION|>--- conflicted
+++ resolved
@@ -342,13 +342,6 @@
                   <include>QJournalProtocol.proto</include>
                   <include>editlog.proto</include>
                   <include>fsimage.proto</include>
-<<<<<<< HEAD
-                  <include>hdfs.proto</include>
-                  <include>encryption.proto</include>
-                  <include>inotify.proto</include>
-                  <include>erasurecoding.proto</include>
-=======
->>>>>>> 456e901a
                 </includes>
               </source>
               <output>${project.build.directory}/generated-sources/java</output>
