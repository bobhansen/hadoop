--- conflicted
+++ resolved
@@ -114,36 +114,6 @@
 LIBHDFS_EXTERNAL
 int hdfsBuilderConfGetInt(struct hdfsBuilder *bld, const char *key, int32_t *val);
 
-<<<<<<< HEAD
-/**
- *  Logging infrastructure for C clients.
- **/
-
-/* logging levels, as defined in enum in lib/common/logging.cc */
-#define HDFSPP_LOG_LEVEL_TRACE 0
-#define HDFSPP_LOG_LEVEL_DEBUG 1
-#define HDFSPP_LOG_LEVEL_INFO  2
-#define HDFSPP_LOG_LEVEL_WARN  3
-#define HDFSPP_LOG_LEVEL_ERROR 4
-
-/* components emitting messages, as defined in lib/common/logging.cc */
-#define HDFSPP_LOG_COMPONENT_UNKNOWN      1 << 0
-#define HDFSPP_LOG_COMPONENT_RPC          1 << 1
-#define HDFSPP_LOG_COMPONENT_BLOCKREADER  1 << 2
-#define HDFSPP_LOG_COMPONENT_FILEHANDLE   1 << 3
-#define HDFSPP_LOG_COMPONENT_FILESYSTEM   1 << 4
-
-/**
- *  POD struct for C to consume (C++ interface gets to take advantage of RAII)
- **/
-typedef struct {
-  // callee can figure out thread id and time if it needs it
-  const char *msg;
-  int level;
-  int component;
-} LogData;
-=======
->>>>>>> ff138e89
 
 /**
  *  Client can supply a C style function pointer to be invoked any time something
@@ -192,8 +162,6 @@
 LIBHDFS_EXTERNAL
 int hdfsSetLoggingLevel(int component);
 
-<<<<<<< HEAD
-=======
 /*
  * Supported event names.  These names will stay consistent in libhdfs callbacks.
  *
@@ -249,7 +217,6 @@
 LIBHDFS_EXTERNAL
 int hdfsPreAttachFileMonitor(libhdfspp_file_event_callback handler, int64_t cookie);
 
->>>>>>> ff138e89
 
 #ifdef __cplusplus
 } /* end extern "C" */
