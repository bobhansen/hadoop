/**
 * Licensed to the Apache Software Foundation (ASF) under one
 * or more contributor license agreements.  See the NOTICE file
 * distributed with this work for additional information
 * regarding copyright ownership.  The ASF licenses this file
 * to you under the Apache License, Version 2.0 (the
 * "License"); you may not use this file except in compliance
 * with the License.  You may obtain a copy of the License at
 *
 *     http://www.apache.org/licenses/LICENSE-2.0
 *
 * Unless required by applicable law or agreed to in writing, software
 * distributed under the License is distributed on an "AS IS" BASIS,
 * WITHOUT WARRANTIES OR CONDITIONS OF ANY KIND, either express or implied.
 * See the License for the specific language governing permissions and
 * limitations under the License.
 */

#include "hdfspp/hdfspp.h"

#include "fs/filesystem.h"
#include "common/hdfs_configuration.h"
#include "common/configuration_loader.h"
#include "common/logging.h"

#include <hdfs/hdfs.h>
#include <hdfspp/hdfs_ext.h>

#include <string>
#include <cstring>
#include <iostream>
#include <algorithm>
#include <functional>

using namespace hdfs;
using std::experimental::nullopt;
using namespace std::placeholders;

static constexpr tPort kDefaultPort = 8020;

/* Separate the handles used by the C api from the C++ API*/
struct hdfs_internal {
  hdfs_internal(FileSystem *p) : filesystem_(p) {}
  hdfs_internal(std::unique_ptr<FileSystem> p)
      : filesystem_(std::move(p)) {}
  virtual ~hdfs_internal(){};
  FileSystem *get_impl() { return filesystem_.get(); }
  const FileSystem *get_impl() const { return filesystem_.get(); }

 private:
  std::unique_ptr<FileSystem> filesystem_;
};

struct hdfsFile_internal {
  hdfsFile_internal(FileHandle *p) : file_(p) {}
  hdfsFile_internal(std::unique_ptr<FileHandle> p) : file_(std::move(p)) {}
  virtual ~hdfsFile_internal(){};
  FileHandle *get_impl() { return file_.get(); }
  const FileHandle *get_impl() const { return file_.get(); }

 private:
  std::unique_ptr<FileHandle> file_;
};

/* Keep thread local copy of last error string */
thread_local std::string errstr;

/* Fetch last error that happened in this thread */
void hdfsGetLastError(char *buf, int len) {
  if(nullptr == buf || len < 1) {
    return;
  }

  /* leave space for a trailing null */
  size_t copylen = std::min((size_t)errstr.size(), (size_t)len);
  if(copylen == (size_t)len) {
    copylen--;
  }

  strncpy(buf, errstr.c_str(), copylen);

  /* stick in null */
  buf[copylen] = 0;
}

/* Event callbacks for next open calls */
thread_local std::experimental::optional<fs_event_callback> fsEventCallback;
thread_local std::experimental::optional<file_event_callback> fileEventCallback;

struct hdfsBuilder {
  hdfsBuilder();
  hdfsBuilder(const char * directory);
  virtual ~hdfsBuilder() {}
  ConfigurationLoader loader;
  HdfsConfiguration config;

  optional<std::string> overrideHost;
  optional<tPort>       overridePort;
  optional<std::string> user;

  static constexpr tPort kUseDefaultPort = 0;
};

/* Error handling with optional debug to stderr */
static void ReportError(int errnum, const std::string & msg) {
  errno = errnum;
  errstr = msg;
#ifdef LIBHDFSPP_C_API_ENABLE_DEBUG
  std::cerr << "Error: errno=" << strerror(errnum) << " message=\"" << msg
            << "\"" << std::endl;
#else
  (void)msg;
#endif
}

/* Convert Status wrapped error into appropriate errno and return code */
static int Error(const Status &stat) {
  const char * default_message;
  int errnum;

  int code = stat.code();
  switch (code) {
    case Status::Code::kOk:
      return 0;
    case Status::Code::kInvalidArgument:
      errnum = EINVAL;
      default_message = "Invalid argument";
      break;
    case Status::Code::kResourceUnavailable:
      errnum = EAGAIN;
      default_message = "Resource temporarily unavailable";
      break;
    case Status::Code::kUnimplemented:
      errnum = ENOSYS;
      default_message = "Function not implemented";
      break;
    case Status::Code::kException:
      errnum = EINTR;
      default_message = "Exception raised";
      break;
    case Status::Code::kOperationCanceled:
      errnum = EINTR;
      default_message = "Operation canceled";
      break;
    case Status::Code::kPermissionDenied:
      if (!stat.ToString().empty())
        ReportError(EACCES, stat.ToString().c_str());
      else
        ReportError(EACCES, "Permission denied");
      break;
    default:
      errnum = ENOSYS;
      default_message = "Error: unrecognised code";
  }
  if (stat.ToString().empty())
    ReportError(errnum, default_message);
  else
    ReportError(errnum, stat.ToString());
  return -1;
}

static int ReportException(const std::exception & e)
{
  return Error(Status::Exception("Uncaught exception", e.what()));
}

static int ReportCaughtNonException()
{
  return Error(Status::Exception("Uncaught value not derived from std::exception", ""));
}

/* return false on failure */
bool CheckSystemAndHandle(hdfsFS fs, hdfsFile file) {
  if (!fs) {
    ReportError(ENODEV, "Cannot perform FS operations with null FS handle.");
    return false;
  }
  if (!file) {
    ReportError(EBADF, "Cannot perform FS operations with null File handle.");
    return false;
  }
  return true;
}

/**
 * C API implementations
 **/

int hdfsFileIsOpenForRead(hdfsFile file) {
  /* files can only be open for reads at the moment, do a quick check */
  if (file) {
    return 1; // Update implementation when we get file writing
  }
  return 0;
}

hdfsFS doHdfsConnect(optional<std::string> nn, optional<tPort> port, optional<std::string> user, const Options & options) {
  try
  {
    IoService * io_service = IoService::New();

    FileSystem *fs = FileSystem::New(io_service, user.value_or(""), options);
    if (!fs) {
      ReportError(ENODEV, "Could not create FileSystem object");
      return nullptr;
    }

    if (fsEventCallback) {
      fs->SetFsEventCallback(fsEventCallback.value());
    }

    Status status;
    if (nn || port) {
      if (!port) {
        port = kDefaultPort;
      }
      std::string port_as_string = std::to_string(*port);
      status = fs->Connect(nn.value_or(""), port_as_string);
    } else {
      status = fs->ConnectToDefaultFs();
    }

    if (!status.ok()) {
      Error(status);

      // FileSystem's ctor might take ownership of the io_service; if it does,
      //    it will null out the pointer
      if (io_service)
        delete io_service;

      delete fs;

      return nullptr;
    }
    return new hdfs_internal(fs);
  } catch (const std::exception & e) {
    ReportException(e);
    return nullptr;
  } catch (...) {
    ReportCaughtNonException();
    return nullptr;
  }
}

hdfsFS hdfsConnect(const char *nn, tPort port) {
  return hdfsConnectAsUser(nn, port, "");
}

hdfsFS hdfsConnectAsUser(const char* nn, tPort port, const char *user) {
  return doHdfsConnect(std::string(nn), port, std::string(user), Options());
}

int hdfsDisconnect(hdfsFS fs) {
  try
  {
    if (!fs) {
      ReportError(ENODEV, "Cannot disconnect null FS handle.");
      return -1;
    }

    delete fs;
    return 0;
  } catch (const std::exception & e) {
    return ReportException(e);
  } catch (...) {
    return ReportCaughtNonException();
  }
}

hdfsFile hdfsOpenFile(hdfsFS fs, const char *path, int flags, int bufferSize,
                      short replication, tSize blocksize) {
  try
  {
    (void)flags;
    (void)bufferSize;
    (void)replication;
    (void)blocksize;
    if (!fs) {
      ReportError(ENODEV, "Cannot perform FS operations with null FS handle.");
      return nullptr;
    }
    FileHandle *f = nullptr;
    Status stat = fs->get_impl()->Open(path, &f);
    if (!stat.ok()) {
      Error(stat);
      return nullptr;
    }
    return new hdfsFile_internal(f);
  } catch (const std::exception & e) {
    ReportException(e);
    return nullptr;
  } catch (...) {
    ReportCaughtNonException();
    return nullptr;
  }
}

int hdfsCloseFile(hdfsFS fs, hdfsFile file) {
  try
  {
    if (!CheckSystemAndHandle(fs, file)) {
      return -1;
    }
    delete file;
    return 0;
  } catch (const std::exception & e) {
    return ReportException(e);
  } catch (...) {
    return ReportCaughtNonException();
  }
}

tSize hdfsPread(hdfsFS fs, hdfsFile file, tOffset position, void *buffer,
                tSize length) {
  try
  {
    if (!CheckSystemAndHandle(fs, file)) {
      return -1;
    }

    size_t len = length;
    Status stat = file->get_impl()->PositionRead(buffer, &len, position);
    if(!stat.ok()) {
      return Error(stat);
    }
    return (tSize)len;
  } catch (const std::exception & e) {
    return ReportException(e);
  } catch (...) {
    return ReportCaughtNonException();
  }
}

tSize hdfsRead(hdfsFS fs, hdfsFile file, void *buffer, tSize length) {
  try
  {
  if (!CheckSystemAndHandle(fs, file)) {
    return -1;
  }

    size_t len = length;
    Status stat = file->get_impl()->Read(buffer, &len);
    if (!stat.ok()) {
      return Error(stat);
    }

    return (tSize)len;
  } catch (const std::exception & e) {
    return ReportException(e);
  } catch (...) {
    return ReportCaughtNonException();
  }
}

/* 0 on success, -1 on error*/
int hdfsSeek(hdfsFS fs, hdfsFile file, tOffset desiredPos) {
  try
  {
    if (!CheckSystemAndHandle(fs, file)) {
      return -1;
    }

    off_t desired = desiredPos;
    Status stat = file->get_impl()->Seek(&desired, std::ios_base::beg);
    if (!stat.ok()) {
      return Error(stat);
    }

    return 0;
  } catch (const std::exception & e) {
    return ReportException(e);
  } catch (...) {
    return ReportCaughtNonException();
  }
}

tOffset hdfsTell(hdfsFS fs, hdfsFile file) {
  try
  {
    if (!CheckSystemAndHandle(fs, file)) {
      return -1;
    }

    ssize_t offset = 0;
    Status stat = file->get_impl()->Seek(&offset, std::ios_base::cur);
    if (!stat.ok()) {
      return Error(stat);
    }

    return offset;
  } catch (const std::exception & e) {
    return ReportException(e);
  } catch (...) {
    return ReportCaughtNonException();
  }
}

/* extended API */
int hdfsCancel(hdfsFS fs, hdfsFile file) {
  try
  {
    if (!CheckSystemAndHandle(fs, file)) {
      return -1;
    }
    static_cast<FileHandleImpl*>(file->get_impl())->CancelOperations();
    return 0;
  } catch (const std::exception & e) {
    return ReportException(e);
  } catch (...) {
    return ReportCaughtNonException();
  }
}


/*******************************************************************
 *                EVENT CALLBACKS
 *******************************************************************/

const char * FS_NN_CONNECT_EVENT = hdfs::FS_NN_CONNECT_EVENT;
const char * FS_NN_READ_EVENT = hdfs::FS_NN_READ_EVENT;
const char * FS_NN_WRITE_EVENT = hdfs::FS_NN_WRITE_EVENT;

const char * FILE_DN_CONNECT_EVENT = hdfs::FILE_DN_CONNECT_EVENT;
const char * FILE_DN_READ_EVENT = hdfs::FILE_DN_READ_EVENT;
const char * FILE_DN_WRITE_EVENT = hdfs::FILE_DN_WRITE_EVENT;


event_response fs_callback_glue(libhdfspp_fs_event_callback handler,
                      int64_t cookie,
                      const char * event,
                      const char * cluster,
                      int64_t value) {
  int result = handler(event, cluster, value, cookie);
  if (result == LIBHDFSPP_EVENT_OK) {
    return event_response::ok();
  }
#ifndef NDEBUG
  if (result == DEBUG_SIMULATE_ERROR) {
    return event_response::test_err(Status::Error("Simulated error"));
  }
#endif

  return event_response::ok();
}

event_response file_callback_glue(libhdfspp_file_event_callback handler,
                      int64_t cookie,
                      const char * event,
                      const char * cluster,
                      const char * file,
                      int64_t value) {
  int result = handler(event, cluster, file, value, cookie);
  if (result == LIBHDFSPP_EVENT_OK) {
    return event_response::ok();
  }
#ifndef NDEBUG
  if (result == DEBUG_SIMULATE_ERROR) {
    return event_response::test_err(Status::Error("Simulated error"));
  }
#endif

  return event_response::ok();
}

int hdfsPreAttachFSMonitor(libhdfspp_fs_event_callback handler, int64_t cookie)
{
  fs_event_callback callback = std::bind(fs_callback_glue, handler, cookie, _1, _2, _3);
  fsEventCallback = callback;
  return 0;
}


int hdfsPreAttachFileMonitor(libhdfspp_file_event_callback handler, int64_t cookie)
{
  file_event_callback callback = std::bind(file_callback_glue, handler, cookie, _1, _2, _3, _4);
  fileEventCallback = callback;
  return 0;
}

/*******************************************************************
 *                BUILDER INTERFACE
 *******************************************************************/

HdfsConfiguration LoadDefault(ConfigurationLoader & loader)
{
  optional<HdfsConfiguration> result = loader.LoadDefaultResources<HdfsConfiguration>();
  if (result)
  {
    return result.value();
  }
  else
  {
    return loader.New<HdfsConfiguration>();
  }
}

hdfsBuilder::hdfsBuilder() : config(loader.New<HdfsConfiguration>())
{
  loader.SetDefaultSearchPath();
  config = LoadDefault(loader);
}

hdfsBuilder::hdfsBuilder(const char * directory) :
      config(loader.New<HdfsConfiguration>())
{
  loader.SetSearchPath(directory);
  config = LoadDefault(loader);
}

struct hdfsBuilder *hdfsNewBuilder(void)
{
  try
  {
    return new struct hdfsBuilder();
  } catch (const std::exception & e) {
    ReportException(e);
    return nullptr;
  } catch (...) {
    ReportCaughtNonException();
    return nullptr;
  }
}

void hdfsBuilderSetNameNode(struct hdfsBuilder *bld, const char *nn)
{
  bld->overrideHost = std::string(nn);
}

void hdfsBuilderSetNameNodePort(struct hdfsBuilder *bld, tPort port)
{
  bld->overridePort = port;
}

void hdfsBuilderSetUserName(struct hdfsBuilder *bld, const char *userName)
{
  if (userName && *userName) {
    bld->user = std::string(userName);
  }
}


void hdfsFreeBuilder(struct hdfsBuilder *bld)
{
  try
  {
    delete bld;
  } catch (const std::exception & e) {
    ReportException(e);
  } catch (...) {
    ReportCaughtNonException();
  }
}

int hdfsBuilderConfSetStr(struct hdfsBuilder *bld, const char *key,
                          const char *val)
{
  try
  {
    optional<HdfsConfiguration> newConfig = bld->loader.OverlayValue(bld->config, key, val);
    if (newConfig)
    {
      bld->config = newConfig.value();
      return 0;
    }
    else
    {
      ReportError(EINVAL, "Could not change Builder value");
      return 1;
    }
  } catch (const std::exception & e) {
    return ReportException(e);
  } catch (...) {
    return ReportCaughtNonException();
  }
}

void hdfsConfStrFree(char *val)
{
  free(val);
}

hdfsFS hdfsBuilderConnect(struct hdfsBuilder *bld) {
  return doHdfsConnect(bld->overrideHost, bld->overridePort, bld->user, bld->config.GetOptions());
}

int hdfsConfGetStr(const char *key, char **val)
{
  try
  {
    hdfsBuilder builder;
    return hdfsBuilderConfGetStr(&builder, key, val);
  } catch (const std::exception & e) {
    return ReportException(e);
  } catch (...) {
    return ReportCaughtNonException();
  }
}

int hdfsConfGetInt(const char *key, int32_t *val)
{
  try
  {
    hdfsBuilder builder;
    return hdfsBuilderConfGetInt(&builder, key, val);
  } catch (const std::exception & e) {
    return ReportException(e);
  } catch (...) {
    return ReportCaughtNonException();
  }
}

//
//  Extended builder interface
//
struct hdfsBuilder *hdfsNewBuilderFromDirectory(const char * configDirectory)
{
  try
  {
    return new struct hdfsBuilder(configDirectory);
  } catch (const std::exception & e) {
    ReportException(e);
    return nullptr;
  } catch (...) {
    ReportCaughtNonException();
    return nullptr;
  }
}

int hdfsBuilderConfGetStr(struct hdfsBuilder *bld, const char *key,
                          char **val)
{
  try
  {
    optional<std::string> value = bld->config.Get(key);
    if (value)
    {
      size_t len = value->length() + 1;
      *val = static_cast<char *>(malloc(len));
      strncpy(*val, value->c_str(), len);
    }
    else
    {
      *val = nullptr;
    }
    return 0;
  } catch (const std::exception & e) {
    return ReportException(e);
  } catch (...) {
    return ReportCaughtNonException();
  }
}

// If we're running on a 32-bit platform, we might get 64-bit values that
//    don't fit in an int, and int is specified by the java hdfs.h interface
bool isValidInt(int64_t value)
{
  return (value >= std::numeric_limits<int>::min() &&
          value <= std::numeric_limits<int>::max());
}

int hdfsBuilderConfGetInt(struct hdfsBuilder *bld, const char *key, int32_t *val)
{
  try
  {
    // Pull from default configuration
    optional<int64_t> value = bld->config.GetInt(key);
    if (value)
    {
      if (!isValidInt(*value))
        return 1;

      *val = *value;
    }
    // If not found, don't change val
    ReportError(EINVAL, "Could not get Builder value");
    return 0;
  } catch (const std::exception & e) {
    return ReportException(e);
  } catch (...) {
    return ReportCaughtNonException();
  }
}

/**
 * Logging functions
 **/
<<<<<<< HEAD
=======
class CForwardingLogger : public LoggerInterface {
 public:
  CForwardingLogger() : callback_(nullptr) {};

  // Converts LogMessage into LogData, a POD type,
  // and invokes callback_ if it's not null.
  void Write(const LogMessage& msg);

  // pass in NULL to clear the hook
  void SetCallback(void (*callback)(LogData*));

  //return a copy, or null on failure.
  static LogData *CopyLogData(const LogData*);
  //free LogData allocated with CopyLogData
  static void FreeLogData(LogData*);
 private:
  void (*callback_)(LogData*);
};

/**
 *  Plugin to forward message to a C function pointer
 **/
void CForwardingLogger::Write(const LogMessage& msg) {
  if(!callback_)
    return;

  const std::string text = msg.MsgString();

  LogData data;
  data.level = msg.level();
  data.component = msg.component();
  data.msg = text.c_str();
  data.file_name = msg.file_name();
  data.file_line = msg.file_line();
  callback_(&data);
}

void CForwardingLogger::SetCallback(void (*callback)(LogData*)) {
  callback_ = callback;
}

LogData *CForwardingLogger::CopyLogData(const LogData *orig) {
  if(!orig)
    return nullptr;

  LogData *copy = (LogData*)malloc(sizeof(LogData));
  if(!copy)
    return nullptr;

  copy->level = orig->level;
  copy->component = orig->component;
  if(orig->msg)
    copy->msg = strdup(orig->msg);
  copy->file_name = orig->file_name;
  copy->file_line = orig->file_line;
  return copy;
}

void CForwardingLogger::FreeLogData(LogData *data) {
  if(!data)
    return;
  if(data->msg)
    free((void*)data->msg);

  // Inexpensive way to help catch use-after-free
  memset(data, 0, sizeof(LogData));
  free(data);
}

>>>>>>> ff138e89

LogData *hdfsCopyLogData(LogData *data) {
  return CForwardingLogger::CopyLogData(data);
}

void hdfsFreeLogData(LogData *data) {
  CForwardingLogger::FreeLogData(data);
}

void hdfsSetLogFunction(void (*callback)(LogData*)) {
  CForwardingLogger *logger = new CForwardingLogger();
  logger->SetCallback(callback);
  LogManager::SetLoggerImplementation(std::unique_ptr<LoggerInterface>(logger));
}

static bool IsLevelValid(int component) {
  if(component < HDFSPP_LOG_LEVEL_TRACE || component > HDFSPP_LOG_LEVEL_ERROR)
    return false;
  return true;
}

<<<<<<< HEAD
static bool IsComponentValid(int level) {
  if(level < HDFSPP_LOG_COMPONENT_UNKNOWN || level > HDFSPP_LOG_COMPONENT_FILESYSTEM)
=======

//  should use  __builtin_popcnt as optimization on some platforms
static int popcnt(int val) {
  int bits = sizeof(val) * 8;
  int count = 0;
  for(int i=0; i<bits; i++) {
    if((val >> i) & 0x1)
      count++;
  }
  return count;
}

static bool IsComponentValid(int component) {
  if(component < HDFSPP_LOG_COMPONENT_UNKNOWN || component > HDFSPP_LOG_COMPONENT_FILESYSTEM)
    return false;
  if(popcnt(component) != 1)
>>>>>>> ff138e89
    return false;
  return true;
}

int hdfsEnableLoggingForComponent(int component) {
  if(!IsComponentValid(component))
    return 1;
  LogManager::EnableLogForComponent(static_cast<LogSourceComponent>(component));
  return 0;
}

int hdfsDisableLoggingForComponent(int component) {
  if(!IsComponentValid(component))
    return 1;
  LogManager::DisableLogForComponent(static_cast<LogSourceComponent>(component));
  return 0;
}

int hdfsSetLoggingLevel(int level) {
  if(!IsLevelValid(level))
    return 1;
  LogManager::SetLogLevel(static_cast<LogLevel>(level));
  return 0;
}<|MERGE_RESOLUTION|>--- conflicted
+++ resolved
@@ -684,8 +684,6 @@
 /**
  * Logging functions
  **/
-<<<<<<< HEAD
-=======
 class CForwardingLogger : public LoggerInterface {
  public:
   CForwardingLogger() : callback_(nullptr) {};
@@ -755,7 +753,6 @@
   free(data);
 }
 
->>>>>>> ff138e89
 
 LogData *hdfsCopyLogData(LogData *data) {
   return CForwardingLogger::CopyLogData(data);
@@ -776,11 +773,6 @@
     return false;
   return true;
 }
-
-<<<<<<< HEAD
-static bool IsComponentValid(int level) {
-  if(level < HDFSPP_LOG_COMPONENT_UNKNOWN || level > HDFSPP_LOG_COMPONENT_FILESYSTEM)
-=======
 
 //  should use  __builtin_popcnt as optimization on some platforms
 static int popcnt(int val) {
@@ -797,7 +789,6 @@
   if(component < HDFSPP_LOG_COMPONENT_UNKNOWN || component > HDFSPP_LOG_COMPONENT_FILESYSTEM)
     return false;
   if(popcnt(component) != 1)
->>>>>>> ff138e89
     return false;
   return true;
 }
