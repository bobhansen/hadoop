--- conflicted
+++ resolved
@@ -39,26 +39,16 @@
       protocol_version_(protocol_version),
       retry_policy_(std::move(MakeRetryPolicy(options))),
       call_id_(0),
-<<<<<<< HEAD
-      retry_timer(*io_service) {
-    LogMessage(kDebug, kRPC) << "RpcEngine::RpcEngine called";
-  }
-=======
       retry_timer(*io_service),
       event_handlers_(std::make_shared<LibhdfsEvents>()) {
     LOG_DEBUG(kRPC, << "RpcEngine::RpcEngine called");
 }
->>>>>>> ff138e89
 
 void RpcEngine::Connect(const std::string &cluster_name,
                         const std::vector<::asio::ip::tcp::endpoint> &server,
                         RpcCallback &handler) {
   std::lock_guard<std::mutex> state_lock(engine_state_lock_);
-<<<<<<< HEAD
-  LogMessage(kDebug, kRPC) << "RpcEngine::Connect called";
-=======
   LOG_DEBUG(kRPC, << "RpcEngine::Connect called");
->>>>>>> ff138e89
 
   last_endpoints_ = server;
   cluster_name_ = cluster_name;
@@ -68,11 +58,7 @@
 }
 
 void RpcEngine::Shutdown() {
-<<<<<<< HEAD
-  LogMessage(kDebug, kRPC) << "RpcEngine::Shutdown called";
-=======
   LOG_DEBUG(kRPC, << "RpcEngine::Shutdown called");
->>>>>>> ff138e89
   io_service_->post([this]() {
     std::lock_guard<std::mutex> state_lock(engine_state_lock_);
     conn_.reset();
@@ -80,11 +66,7 @@
 }
 
 std::unique_ptr<const RetryPolicy> RpcEngine::MakeRetryPolicy(const Options &options) {
-<<<<<<< HEAD
-  LogMessage(kDebug, kRPC) << "RpcEngine::MakeRetryPolicy called";
-=======
   LOG_DEBUG(kRPC, << "RpcEngine::MakeRetryPolicy called");
->>>>>>> ff138e89
   if (options.max_rpc_retries > 0) {
     return std::unique_ptr<RetryPolicy>(new FixedDelayRetryPolicy(options.rpc_retry_delay_ms, options.max_rpc_retries));
   } else {
@@ -101,12 +83,7 @@
     const std::shared_ptr<::google::protobuf::MessageLite> &resp,
     const std::function<void(const Status &)> &handler) {
   std::lock_guard<std::mutex> state_lock(engine_state_lock_);
-
-<<<<<<< HEAD
-  LogMessage(kDebug, kRPC) << "RpcEngine::AsyncRpc called";
-=======
   LOG_TRACE(kRPC, << "RpcEngine::AsyncRpc called");
->>>>>>> ff138e89
 
   if (!conn_) {
     conn_ = InitializeConnection();
@@ -118,12 +95,7 @@
 Status RpcEngine::Rpc(
     const std::string &method_name, const ::google::protobuf::MessageLite *req,
     const std::shared_ptr<::google::protobuf::MessageLite> &resp) {
-
-<<<<<<< HEAD
-  LogMessage(kDebug, kRPC) << "RpcEngine::Rpc called";
-=======
   LOG_TRACE(kRPC, << "RpcEngine::Rpc called");
->>>>>>> ff138e89
 
   auto stat = std::make_shared<std::promise<Status>>();
   std::future<Status> future(stat->get_future());
@@ -134,11 +106,7 @@
 
 std::shared_ptr<RpcConnection> RpcEngine::NewConnection()
 {
-<<<<<<< HEAD
-  LogMessage(kInfo, kRPC) << "RpcEngine::NewConnection called";
-=======
   LOG_DEBUG(kRPC, << "RpcEngine::NewConnection called");
->>>>>>> ff138e89
 
   return std::make_shared<RpcConnectionImpl<::asio::ip::tcp::socket>>(this);
 }
@@ -152,45 +120,14 @@
 }
 
 
-<<<<<<< HEAD
-=======
-Status RpcEngine::RawRpc(const std::string &method_name, const std::string &req,
-                         std::shared_ptr<std::string> resp) {
-  LOG_TRACE(kRPC, << "RpcEngine::RawRpc called");
-
-  std::shared_ptr<RpcConnection> conn;
-  {
-    std::lock_guard<std::mutex> state_lock(engine_state_lock_);
-    if (!conn_) {
-        conn_ = InitializeConnection();
-        conn_->ConnectAndFlush(last_endpoints_);
-      }
-    conn = conn_;
-  }
-
-  auto stat = std::make_shared<std::promise<Status>>();
-  std::future<Status> future(stat->get_future());
-  conn->AsyncRawRpc(method_name, req, resp,
-                     [stat](const Status &status) { stat->set_value(status); });
-  return future.get();
-}
-
->>>>>>> ff138e89
 void RpcEngine::AsyncRpcCommsError(
     const Status &status,
     std::shared_ptr<RpcConnection> failedConnection,
     std::vector<std::shared_ptr<Request>> pendingRequests) {
-<<<<<<< HEAD
-  //TODO:Log LogMessage(kError, kRPC) << "RpcEngine::AsyncRpcCommsError called; conn=" << failedConnection.get() << " reqs=" << pendingRequests.size();
+  LOG_ERROR(kRPC, << "RpcEngine::AsyncRpcCommsError called; conn=" << failedConnection.get() << " reqs=" << pendingRequests.size());
 
   io_service().post([this, status, failedConnection, pendingRequests]() {
     RpcCommsError(status, failedConnection, pendingRequests);
-=======
-  LOG_ERROR(kRPC, << "RpcEngine::AsyncRpcCommsError called");
-
-  io_service().post([this, status, pendingRequests]() {
-    RpcCommsError(status, pendingRequests);
->>>>>>> ff138e89
   });
 }
 
@@ -200,11 +137,7 @@
     std::vector<std::shared_ptr<Request>> pendingRequests) {
   (void)status;
 
-<<<<<<< HEAD
-  //TODO:Log LogMessage(kError, kRPC) << "RpcEngine::RpcCommsError called; conn=" << failedConnection.get() << " reqs=" << pendingRequests.size();
-=======
-  LOG_ERROR(kRPC, << "RpcEngine::RpcCommsError called");
->>>>>>> ff138e89
+  LOG_ERROR(kRPC, << "RpcEngine::RpcCommsError called; conn=" << failedConnection.get() << " reqs=" << pendingRequests.size());
 
   std::lock_guard<std::mutex> state_lock(engine_state_lock_);
 
@@ -243,7 +176,6 @@
     }
   }
 
-<<<<<<< HEAD
   // If we have reqests that need to be re-sent, ensure that we have a connection
   //   and send the requests to it
   bool haveRequests = !pendingRequests.empty() &&
@@ -268,21 +200,6 @@
       } else {
         conn_->ConnectAndFlush(last_endpoints_);
       }
-=======
-  // Close the connection and retry and requests that might have been sent to
-  //    the NN
-  if (!pendingRequests.empty() &&
-          head_action && head_action->action != RetryAction::FAIL) {
-    conn_ = InitializeConnection();
-
-    conn_->PreEnqueueRequests(pendingRequests);
-    if (head_action->delayMillis > 0) {
-      retry_timer.expires_from_now(
-          std::chrono::milliseconds(options_.rpc_retry_delay_ms));
-      retry_timer.async_wait([this](asio::error_code ec) {
-        if (!ec) conn_->ConnectAndFlush(last_endpoints_);
-      });
->>>>>>> ff138e89
     } else {
       // We have an existing connection (which might be closed; we don't know
       //    until we hold the connection local) and should just add the new requests
