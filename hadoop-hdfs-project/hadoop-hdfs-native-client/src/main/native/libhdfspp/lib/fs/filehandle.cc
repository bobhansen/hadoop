/**
 * Licensed to the Apache Software Foundation (ASF) under one
 * or more contributor license agreements.  See the NOTICE file
 * distributed with this work for additional information
 * regarding copyright ownership.  The ASF licenses this file
 * to you under the Apache License, Version 2.0 (the
 * "License"); you may not use this file except in compliance
 * with the License.  You may obtain a copy of the License at
 *
 *     http://www.apache.org/licenses/LICENSE-2.0
 *
 * Unless required by applicable law or agreed to in writing, software
 * distributed under the License is distributed on an "AS IS" BASIS,
 * WITHOUT WARRANTIES OR CONDITIONS OF ANY KIND, either express or implied.
 * See the License for the specific language governing permissions and
 * limitations under the License.
 */

#include "filehandle.h"
#include "common/continuation/continuation.h"
#include "common/logging.h"
#include "connection/datanodeconnection.h"
#include "reader/block_reader.h"
#include "hdfspp/events.h"

#include <future>
#include <tuple>

#define FMT_THIS_ADDR "this=" << (void*)this

namespace hdfs {

using ::hadoop::hdfs::LocatedBlocksProto;

FileHandle::~FileHandle() {}

FileHandleImpl::FileHandleImpl(const std::string & cluster_name,
                               const std::string & path,
                               ::asio::io_service *io_service, const std::string &client_name,
                                 const std::shared_ptr<const struct FileInfo> file_info,
<<<<<<< HEAD
                                 std::shared_ptr<BadDataNodeTracker> bad_data_nodes)
    : io_service_(io_service), client_name_(client_name), file_info_(file_info),
      bad_node_tracker_(bad_data_nodes), offset_(0), cancel_state_(CancelTracker::New()) {
  LogMessage(kDebug, kFileHandle) << "FileHandleImpl::FileHandleImpl("
                                  << FMT_THIS_ADDR << ", ...) called";
=======
                                 std::shared_ptr<BadDataNodeTracker> bad_data_nodes,
                                 std::shared_ptr<LibhdfsEvents> event_handlers)
    : cluster_name_(cluster_name), path_(path), io_service_(io_service), client_name_(client_name), file_info_(file_info),
      bad_node_tracker_(bad_data_nodes), offset_(0), cancel_state_(CancelTracker::New()), event_handlers_(event_handlers) {
  LOG_TRACE(kFileHandle, << "FileHandleImpl::FileHandleImpl("
                         << FMT_THIS_ADDR << ", ...) called");

>>>>>>> ff138e89
}

void FileHandleImpl::PositionRead(
    void *buf, size_t nbyte, uint64_t offset,
    const std::function<void(const Status &, size_t)> &handler) {
<<<<<<< HEAD
  LogMessage(kDebug, kFileHandle) << "FileHandleImpl::PositionRead("
                                  << FMT_THIS_ADDR << ", buf=" << buf
                                  << ", nbyte=" << nbyte << ") called";
=======
  LOG_TRACE(kFileHandle, << "FileHandleImpl::PositionRead("
                         << FMT_THIS_ADDR << ", buf=" << buf
                         << ", nbyte=" << nbyte << ") called");
>>>>>>> ff138e89

  /* prevent usage after cancelation */
  if(cancel_state_->is_canceled()) {
    handler(Status::Canceled(), 0);
    return;
  }

  auto callback = [this, handler](const Status &status,
                                  const std::string &contacted_datanode,
                                  size_t bytes_read) {
    /* determine if DN gets marked bad */
    if (ShouldExclude(status)) {
      bad_node_tracker_->AddBadNode(contacted_datanode);
    }

    handler(status, bytes_read);
  };

  AsyncPreadSome(offset, asio::buffer(buf, nbyte), bad_node_tracker_, callback);
}

Status FileHandleImpl::PositionRead(void *buf, size_t *nbyte, off_t offset) {
<<<<<<< HEAD
  LogMessage(kDebug, kFileHandle) << "FileHandleImpl::[sync]PositionRead("
                                  << FMT_THIS_ADDR << ", buf=" << buf
                                  << ", nbyte=" << *nbyte << ") called";
=======
  LOG_TRACE(kFileHandle, << "FileHandleImpl::[sync]PositionRead("
                         << FMT_THIS_ADDR << ", buf=" << buf
                         << ", nbyte=" << *nbyte << ") called");
>>>>>>> ff138e89

  auto callstate = std::make_shared<std::promise<std::tuple<Status, size_t>>>();
  std::future<std::tuple<Status, size_t>> future(callstate->get_future());

  /* wrap async call with promise/future to make it blocking */
  auto callback = [callstate](const Status &s, size_t bytes) {
    callstate->set_value(std::make_tuple(s,bytes));
  };

  PositionRead(buf, *nbyte, offset, callback);

  /* wait for async to finish */
  auto returnstate = future.get();
  auto stat = std::get<0>(returnstate);

  if (!stat.ok()) {
    return stat;
  }

  *nbyte = std::get<1>(returnstate);
  return stat;
}

Status FileHandleImpl::Read(void *buf, size_t *nbyte) {
<<<<<<< HEAD
  LogMessage(kDebug, kFileHandle) << "FileHandleImpl::Read("
                                  << FMT_THIS_ADDR << ", buf=" << buf
                                  << ", nbyte=" << *nbyte << ") called";
=======
  LOG_TRACE(kFileHandle, << "FileHandleImpl::Read("
                         << FMT_THIS_ADDR << ", buf=" << buf
                         << ", nbyte=" << *nbyte << ") called");
>>>>>>> ff138e89

  Status stat = PositionRead(buf, nbyte, offset_);
  if(!stat.ok()) {
    return stat;
  }

  offset_ += *nbyte;
  return Status::OK();
}

Status FileHandleImpl::Seek(off_t *offset, std::ios_base::seekdir whence) {
<<<<<<< HEAD
  LogMessage(kDebug, kFileHandle) << "FileHandleImpl::Seek("
                                  << ", offset=" << *offset << ", ...) called";
=======
  LOG_TRACE(kFileHandle, << "FileHandleImpl::Seek("
                         << ", offset=" << *offset << ", ...) called");
>>>>>>> ff138e89

  if(cancel_state_->is_canceled()) {
    return Status::Canceled();
  }

  off_t new_offset = -1;

  switch (whence) {
    case std::ios_base::beg:
      new_offset = *offset;
      break;
    case std::ios_base::cur:
      new_offset = offset_ + *offset;
      break;
    case std::ios_base::end:
      new_offset = file_info_->file_length_ + *offset;
      break;
    default:
      /* unsupported */
      return Status::InvalidArgument("Invalid Seek whence argument");
  }

  if(!CheckSeekBounds(new_offset)) {
    return Status::InvalidArgument("Seek offset out of bounds");
  }
  offset_ = new_offset;

  *offset = offset_;
  return Status::OK();
}

/* return false if seek will be out of bounds */
bool FileHandleImpl::CheckSeekBounds(ssize_t desired_position) {
  ssize_t file_length = file_info_->file_length_;

  if (desired_position < 0 || desired_position > file_length) {
    return false;
  }

  return true;
}

/*
 * Note that this method must be thread-safe w.r.t. the unsafe operations occurring
 * on the FileHandle
 */
void FileHandleImpl::AsyncPreadSome(
    size_t offset, const MutableBuffers &buffers,
    std::shared_ptr<NodeExclusionRule> excluded_nodes,
    const std::function<void(const Status &, const std::string &, size_t)> handler) {
  using ::hadoop::hdfs::DatanodeInfoProto;
  using ::hadoop::hdfs::LocatedBlockProto;

<<<<<<< HEAD
  LogMessage(kDebug, kFileHandle) << "FileHandleImpl::AsyncPreadSome("
                                  << FMT_THIS_ADDR << ", ...) called";
=======
  LOG_TRACE(kFileHandle, << "FileHandleImpl::AsyncPreadSome("
                         << FMT_THIS_ADDR << ", ...) called");
>>>>>>> ff138e89

  if(cancel_state_->is_canceled()) {
    handler(Status::Canceled(), "", 0);
    return;
  }

  /**
   *  Note: block and chosen_dn will end up pointing to things inside
   *  the blocks_ vector.  They shouldn't be directly deleted.
   **/
  auto block = std::find_if(
      file_info_->blocks_.begin(), file_info_->blocks_.end(), [offset](const LocatedBlockProto &p) {
        return p.offset() <= offset && offset < p.offset() + p.b().numbytes();
      });

  if (block == file_info_->blocks_.end()) {
<<<<<<< HEAD
    LogMessage(kWarning, kFileHandle) << "FileHandleImpl::AsyncPreadSome("
                                      << FMT_THIS_ADDR << ", ...) Cannot find corresponding blocks";
=======
    LOG_WARN(kFileHandle, << "FileHandleImpl::AsyncPreadSome(" << FMT_THIS_ADDR
                          << ", ...) Cannot find corresponding blocks");
>>>>>>> ff138e89
    handler(Status::InvalidArgument("Cannot find corresponding blocks"), "", 0);
    return;
  }

  /**
   * If user supplies a rule use it, otherwise use the tracker.
   * User is responsible for making sure one of them isn't null.
   **/
  std::shared_ptr<NodeExclusionRule> rule =
      excluded_nodes != nullptr ? excluded_nodes : bad_node_tracker_;

  auto datanodes = block->locs();
  auto it = std::find_if(datanodes.begin(), datanodes.end(),
                         [rule](const DatanodeInfoProto &dn) {
                           return !rule->IsBadNode(dn.id().datanodeuuid());
                         });

  if (it == datanodes.end()) {
<<<<<<< HEAD
    LogMessage(kWarning, kFileHandle) << "FileHandleImpl::AsyncPreadSome("
                                      << FMT_THIS_ADDR << ", ...) No datanodes available";
=======
    LOG_WARN(kFileHandle, << "FileHandleImpl::AsyncPreadSome("
                          << FMT_THIS_ADDR << ", ...) No datanodes available");
>>>>>>> ff138e89

    handler(Status::ResourceUnavailable("No datanodes available"), "", 0);
    return;
  }

  DatanodeInfoProto &chosen_dn = *it;

  uint64_t offset_within_block = offset - block->offset();
  uint64_t size_within_block = std::min<uint64_t>(
      block->b().numbytes() - offset_within_block, asio::buffer_size(buffers));

  // This is where we will put the logic for re-using a DN connection; we can
  //    steal the FileHandle's dn and put it back when we're done
  std::shared_ptr<DataNodeConnection> dn = CreateDataNodeConnection(io_service_, chosen_dn, &block->blocktoken());
  std::string dn_id = dn->uuid_;
  std::string client_name = client_name_;

  // Wrap the DN in a block reader to handle the state and logic of the
  //    block request protocol
  std::shared_ptr<BlockReader> reader;
  reader = CreateBlockReader(BlockReaderOptions(), dn);

  // Lambdas cannot capture copies of member variables so we'll make explicit
  //    copies for it
  auto event_handlers = event_handlers_;
  auto path = path_;
  auto cluster_name = cluster_name_;

  auto read_handler = [reader, event_handlers, cluster_name, path, dn_id, handler](const Status & status, size_t transferred) {
    auto event_resp = event_handlers->call(FILE_DN_READ_EVENT, cluster_name.c_str(), path.c_str(), transferred);
#ifndef NDEBUG
    if (event_resp.response() == event_response::kTest_Error) {
      handler(event_resp.status(), dn_id, transferred);
      return;
    }
#endif

    handler(status, dn_id, transferred);
  };

  auto connect_handler = [handler,event_handlers,cluster_name,path,read_handler,block,offset_within_block,size_within_block, buffers, reader, dn_id, client_name]
          (Status status, std::shared_ptr<DataNodeConnection> dn) {
    (void)dn;
    auto event_resp = event_handlers->call(FILE_DN_CONNECT_EVENT, cluster_name.c_str(), path.c_str(), 0);
#ifndef NDEBUG
    if (event_resp.response() == event_response::kTest_Error) {
      status = event_resp.status();
    }
#endif

    if (status.ok()) {
      reader->AsyncReadBlock(
          client_name, *block, offset_within_block,
          asio::buffer(buffers, size_within_block), read_handler);
    } else {
      handler(status, dn_id, 0);
    }
  };

  dn->Connect(connect_handler);

  return;
}

std::shared_ptr<BlockReader> FileHandleImpl::CreateBlockReader(const BlockReaderOptions &options,
                                               std::shared_ptr<DataNodeConnection> dn)
{
  std::shared_ptr<BlockReader> reader = std::make_shared<BlockReaderImpl>(options, dn, cancel_state_);

<<<<<<< HEAD
  LogMessage(kDebug, kFileHandle) << "FileHandleImpl::CreateBlockReader("
                                  << FMT_THIS_ADDR << ", ..., dnconn=" << dn.get()
                                  << ") called.  New BlockReader = " << reader.get();
=======
  LOG_TRACE(kFileHandle, << "FileHandleImpl::CreateBlockReader(" << FMT_THIS_ADDR
                         << ", ..., dnconn=" << dn.get()
                         << ") called.  New BlockReader = " << reader.get());
>>>>>>> ff138e89

  readers_.AddReader(reader);
  return reader;
}

std::shared_ptr<DataNodeConnection> FileHandleImpl::CreateDataNodeConnection(
    ::asio::io_service * io_service,
    const ::hadoop::hdfs::DatanodeInfoProto & dn,
    const hadoop::common::TokenProto * token) {
<<<<<<< HEAD
  LogMessage(kDebug, kFileHandle) << "FileHandleImpl::CreateDataNodeConnection("
                                  << FMT_THIS_ADDR << ", ...) called";
  return std::make_shared<DataNodeConnectionImpl>(io_service, dn, token);
}

void FileHandleImpl::CancelOperations() {
  LogMessage(kDebug, kFileHandle) << "FileHandleImpl::CancelOperations("
                                  << FMT_THIS_ADDR << ") called";
=======
  LOG_TRACE(kFileHandle, << "FileHandleImpl::CreateDataNodeConnection("
                         << FMT_THIS_ADDR << ", ...) called");
  return std::make_shared<DataNodeConnectionImpl>(io_service, dn, token, event_handlers_.get());
}

std::shared_ptr<LibhdfsEvents> FileHandleImpl::get_event_handlers() {
  return event_handlers_;
}

void FileHandleImpl::CancelOperations() {
  LOG_INFO(kFileHandle, << "FileHandleImpl::CancelOperations("
                        << FMT_THIS_ADDR << ") called");
>>>>>>> ff138e89

  cancel_state_->set_canceled();

  /* Push update to BlockReaders that may be hung in an asio call */
  std::vector<std::shared_ptr<BlockReader>> live_readers = readers_.GetLiveReaders();
  for(auto reader : live_readers) {
    reader->CancelOperation();
  }
}

void FileHandleImpl::SetFileEventCallback(file_event_callback callback) {
  std::shared_ptr<LibhdfsEvents> new_event_handlers;
  if (event_handlers_) {
    new_event_handlers = std::make_shared<LibhdfsEvents>(*event_handlers_);
  } else {
    new_event_handlers = std::make_shared<LibhdfsEvents>();
  }
  new_event_handlers->set_file_callback(callback);
  event_handlers_ = new_event_handlers;
}



bool FileHandle::ShouldExclude(const Status &s) {
  if (s.ok()) {
    return false;
  }

  switch (s.code()) {
    /* client side resource exhaustion */
    case Status::kResourceUnavailable:
    case Status::kOperationCanceled:
      return false;
    case Status::kInvalidArgument:
    case Status::kUnimplemented:
    case Status::kException:
    default:
      return true;
  }
}

}<|MERGE_RESOLUTION|>--- conflicted
+++ resolved
@@ -38,13 +38,6 @@
                                const std::string & path,
                                ::asio::io_service *io_service, const std::string &client_name,
                                  const std::shared_ptr<const struct FileInfo> file_info,
-<<<<<<< HEAD
-                                 std::shared_ptr<BadDataNodeTracker> bad_data_nodes)
-    : io_service_(io_service), client_name_(client_name), file_info_(file_info),
-      bad_node_tracker_(bad_data_nodes), offset_(0), cancel_state_(CancelTracker::New()) {
-  LogMessage(kDebug, kFileHandle) << "FileHandleImpl::FileHandleImpl("
-                                  << FMT_THIS_ADDR << ", ...) called";
-=======
                                  std::shared_ptr<BadDataNodeTracker> bad_data_nodes,
                                  std::shared_ptr<LibhdfsEvents> event_handlers)
     : cluster_name_(cluster_name), path_(path), io_service_(io_service), client_name_(client_name), file_info_(file_info),
@@ -52,21 +45,14 @@
   LOG_TRACE(kFileHandle, << "FileHandleImpl::FileHandleImpl("
                          << FMT_THIS_ADDR << ", ...) called");
 
->>>>>>> ff138e89
 }
 
 void FileHandleImpl::PositionRead(
     void *buf, size_t nbyte, uint64_t offset,
     const std::function<void(const Status &, size_t)> &handler) {
-<<<<<<< HEAD
-  LogMessage(kDebug, kFileHandle) << "FileHandleImpl::PositionRead("
-                                  << FMT_THIS_ADDR << ", buf=" << buf
-                                  << ", nbyte=" << nbyte << ") called";
-=======
   LOG_TRACE(kFileHandle, << "FileHandleImpl::PositionRead("
                          << FMT_THIS_ADDR << ", buf=" << buf
                          << ", nbyte=" << nbyte << ") called");
->>>>>>> ff138e89
 
   /* prevent usage after cancelation */
   if(cancel_state_->is_canceled()) {
@@ -89,15 +75,9 @@
 }
 
 Status FileHandleImpl::PositionRead(void *buf, size_t *nbyte, off_t offset) {
-<<<<<<< HEAD
-  LogMessage(kDebug, kFileHandle) << "FileHandleImpl::[sync]PositionRead("
-                                  << FMT_THIS_ADDR << ", buf=" << buf
-                                  << ", nbyte=" << *nbyte << ") called";
-=======
   LOG_TRACE(kFileHandle, << "FileHandleImpl::[sync]PositionRead("
                          << FMT_THIS_ADDR << ", buf=" << buf
                          << ", nbyte=" << *nbyte << ") called");
->>>>>>> ff138e89
 
   auto callstate = std::make_shared<std::promise<std::tuple<Status, size_t>>>();
   std::future<std::tuple<Status, size_t>> future(callstate->get_future());
@@ -122,15 +102,9 @@
 }
 
 Status FileHandleImpl::Read(void *buf, size_t *nbyte) {
-<<<<<<< HEAD
-  LogMessage(kDebug, kFileHandle) << "FileHandleImpl::Read("
-                                  << FMT_THIS_ADDR << ", buf=" << buf
-                                  << ", nbyte=" << *nbyte << ") called";
-=======
   LOG_TRACE(kFileHandle, << "FileHandleImpl::Read("
                          << FMT_THIS_ADDR << ", buf=" << buf
                          << ", nbyte=" << *nbyte << ") called");
->>>>>>> ff138e89
 
   Status stat = PositionRead(buf, nbyte, offset_);
   if(!stat.ok()) {
@@ -142,13 +116,8 @@
 }
 
 Status FileHandleImpl::Seek(off_t *offset, std::ios_base::seekdir whence) {
-<<<<<<< HEAD
-  LogMessage(kDebug, kFileHandle) << "FileHandleImpl::Seek("
-                                  << ", offset=" << *offset << ", ...) called";
-=======
   LOG_TRACE(kFileHandle, << "FileHandleImpl::Seek("
                          << ", offset=" << *offset << ", ...) called");
->>>>>>> ff138e89
 
   if(cancel_state_->is_canceled()) {
     return Status::Canceled();
@@ -202,13 +171,8 @@
   using ::hadoop::hdfs::DatanodeInfoProto;
   using ::hadoop::hdfs::LocatedBlockProto;
 
-<<<<<<< HEAD
-  LogMessage(kDebug, kFileHandle) << "FileHandleImpl::AsyncPreadSome("
-                                  << FMT_THIS_ADDR << ", ...) called";
-=======
   LOG_TRACE(kFileHandle, << "FileHandleImpl::AsyncPreadSome("
                          << FMT_THIS_ADDR << ", ...) called");
->>>>>>> ff138e89
 
   if(cancel_state_->is_canceled()) {
     handler(Status::Canceled(), "", 0);
@@ -225,13 +189,9 @@
       });
 
   if (block == file_info_->blocks_.end()) {
-<<<<<<< HEAD
-    LogMessage(kWarning, kFileHandle) << "FileHandleImpl::AsyncPreadSome("
-                                      << FMT_THIS_ADDR << ", ...) Cannot find corresponding blocks";
-=======
     LOG_WARN(kFileHandle, << "FileHandleImpl::AsyncPreadSome(" << FMT_THIS_ADDR
                           << ", ...) Cannot find corresponding blocks");
->>>>>>> ff138e89
+
     handler(Status::InvalidArgument("Cannot find corresponding blocks"), "", 0);
     return;
   }
@@ -250,13 +210,8 @@
                          });
 
   if (it == datanodes.end()) {
-<<<<<<< HEAD
-    LogMessage(kWarning, kFileHandle) << "FileHandleImpl::AsyncPreadSome("
-                                      << FMT_THIS_ADDR << ", ...) No datanodes available";
-=======
     LOG_WARN(kFileHandle, << "FileHandleImpl::AsyncPreadSome("
                           << FMT_THIS_ADDR << ", ...) No datanodes available");
->>>>>>> ff138e89
 
     handler(Status::ResourceUnavailable("No datanodes available"), "", 0);
     return;
@@ -326,15 +281,9 @@
 {
   std::shared_ptr<BlockReader> reader = std::make_shared<BlockReaderImpl>(options, dn, cancel_state_);
 
-<<<<<<< HEAD
-  LogMessage(kDebug, kFileHandle) << "FileHandleImpl::CreateBlockReader("
-                                  << FMT_THIS_ADDR << ", ..., dnconn=" << dn.get()
-                                  << ") called.  New BlockReader = " << reader.get();
-=======
   LOG_TRACE(kFileHandle, << "FileHandleImpl::CreateBlockReader(" << FMT_THIS_ADDR
                          << ", ..., dnconn=" << dn.get()
                          << ") called.  New BlockReader = " << reader.get());
->>>>>>> ff138e89
 
   readers_.AddReader(reader);
   return reader;
@@ -344,16 +293,6 @@
     ::asio::io_service * io_service,
     const ::hadoop::hdfs::DatanodeInfoProto & dn,
     const hadoop::common::TokenProto * token) {
-<<<<<<< HEAD
-  LogMessage(kDebug, kFileHandle) << "FileHandleImpl::CreateDataNodeConnection("
-                                  << FMT_THIS_ADDR << ", ...) called";
-  return std::make_shared<DataNodeConnectionImpl>(io_service, dn, token);
-}
-
-void FileHandleImpl::CancelOperations() {
-  LogMessage(kDebug, kFileHandle) << "FileHandleImpl::CancelOperations("
-                                  << FMT_THIS_ADDR << ") called";
-=======
   LOG_TRACE(kFileHandle, << "FileHandleImpl::CreateDataNodeConnection("
                          << FMT_THIS_ADDR << ", ...) called");
   return std::make_shared<DataNodeConnectionImpl>(io_service, dn, token, event_handlers_.get());
@@ -366,7 +305,6 @@
 void FileHandleImpl::CancelOperations() {
   LOG_INFO(kFileHandle, << "FileHandleImpl::CancelOperations("
                         << FMT_THIS_ADDR << ") called");
->>>>>>> ff138e89
 
   cancel_state_->set_canceled();
 
