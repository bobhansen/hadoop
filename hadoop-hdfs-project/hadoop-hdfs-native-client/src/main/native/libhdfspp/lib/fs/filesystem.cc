--- conflicted
+++ resolved
@@ -70,14 +70,8 @@
   using ::hadoop::hdfs::GetBlockLocationsRequestProto;
   using ::hadoop::hdfs::GetBlockLocationsResponseProto;
 
-<<<<<<< HEAD
-  LogMessage(kDebug, kFileSystem) << "NameNodeOperations::GetBlockLocations("
-                                  << FMT_THIS_ADDR << ", path=" << path
-                                  << ", ...) called";
-=======
   LOG_TRACE(kFileSystem, << "NameNodeOperations::GetBlockLocations("
                          << FMT_THIS_ADDR << ", path=" << path << ", ...) called");
->>>>>>> ff138e89
 
   struct State {
     GetBlockLocationsRequestProto req;
@@ -176,13 +170,8 @@
       bad_node_tracker_(std::make_shared<BadDataNodeTracker>()),
       event_handlers_(std::make_shared<LibhdfsEvents>())
 {
-<<<<<<< HEAD
-  LogMessage(kDebug, kFileSystem) << "FileSystemImpl::FileSystemImpl("
-                                  << FMT_THIS_ADDR << ") called";
-=======
   LOG_TRACE(kFileSystem, << "FileSystemImpl::FileSystemImpl("
                          << FMT_THIS_ADDR << ") called");
->>>>>>> ff138e89
 
   // Poor man's move
   io_service = nullptr;
@@ -195,13 +184,8 @@
 }
 
 FileSystemImpl::~FileSystemImpl() {
-<<<<<<< HEAD
-  LogMessage(kDebug, kFileSystem) << "FileSystemImpl::~FileSystemImpl("
-                                  << FMT_THIS_ADDR << ") called";
-=======
   LOG_TRACE(kFileSystem, << "FileSystemImpl::~FileSystemImpl("
                          << FMT_THIS_ADDR << ") called");
->>>>>>> ff138e89
 
   /**
    * Note: IoService must be stopped before getting rid of worker threads.
@@ -214,16 +198,10 @@
 void FileSystemImpl::Connect(const std::string &server,
                              const std::string &service,
                              const std::function<void(const Status &, FileSystem * fs)> &handler) {
-<<<<<<< HEAD
-  LogMessage(kInfo, kFileSystem) << "FileSystemImpl::Connect("
-                                 << FMT_THIS_ADDR << ", server=" << server
-                                 << ", service=" << service << ") called";
-=======
   LOG_INFO(kFileSystem, << "FileSystemImpl::Connect(" << FMT_THIS_ADDR
                         << ", server=" << server << ", service="
                         << service << ") called");
 
->>>>>>> ff138e89
   /* IoService::New can return nullptr */
   if (!io_service_) {
     handler (Status::Error("Null IoService"), this);
@@ -237,14 +215,8 @@
 }
 
 Status FileSystemImpl::Connect(const std::string &server, const std::string &service) {
-<<<<<<< HEAD
-  LogMessage(kInfo, kFileSystem) << "FileSystemImpl::[sync]Connect("
-                                 << FMT_THIS_ADDR << ", server=" << server
-                                 << ", service=" << service << ") called";
-=======
   LOG_INFO(kFileSystem, << "FileSystemImpl::[sync]Connect(" << FMT_THIS_ADDR
                         << ", server=" << server << ", service=" << service << ") called");
->>>>>>> ff138e89
 
   /* synchronized */
   auto stat = std::make_shared<std::promise<Status>>();
@@ -307,15 +279,9 @@
 
 
 int FileSystemImpl::AddWorkerThread() {
-<<<<<<< HEAD
-  LogMessage(kDebug, kFileSystem) << "FileSystemImpl::AddWorkerThread("
-                                  << FMT_THIS_ADDR <<") called."
-                                  << " Existing thread count = " << worker_threads_.size();
-=======
   LOG_DEBUG(kFileSystem, << "FileSystemImpl::AddWorkerThread("
                                   << FMT_THIS_ADDR << ") called."
                                   << " Existing thread count = " << worker_threads_.size());
->>>>>>> ff138e89
 
   auto service_task = [](IoService *service) { service->Run(); };
   worker_threads_.push_back(
@@ -326,15 +292,9 @@
 void FileSystemImpl::Open(
     const std::string &path,
     const std::function<void(const Status &, FileHandle *)> &handler) {
-<<<<<<< HEAD
-  LogMessage(kInfo, kFileSystem) << "FileSystemImpl::Open("
-                                 << FMT_THIS_ADDR << ", path="
-                                 << path << ") called";
-=======
   LOG_INFO(kFileSystem, << "FileSystemImpl::Open("
                                  << FMT_THIS_ADDR << ", path="
                                  << path << ") called");
->>>>>>> ff138e89
 
   nn_.GetBlockLocations(path, [this, path, handler](const Status &stat, std::shared_ptr<const struct FileInfo> file_info) {
     handler(stat, stat.ok() ? new FileHandleImpl(cluster_name_, path, &io_service_->io_service(), client_name_, file_info, bad_node_tracker_, event_handlers_)
@@ -344,15 +304,9 @@
 
 Status FileSystemImpl::Open(const std::string &path,
                                          FileHandle **handle) {
-<<<<<<< HEAD
-  LogMessage(kInfo, kFileSystem) << "FileSystemImpl::[sync]Open("
-                                 << FMT_THIS_ADDR << ", path="
-                                 << path << ") called";
-=======
   LOG_INFO(kFileSystem, << "FileSystemImpl::[sync]Open("
                                  << FMT_THIS_ADDR << ", path="
                                  << path << ") called");
->>>>>>> ff138e89
 
   auto callstate = std::make_shared<std::promise<std::tuple<Status, FileHandle*>>>();
   std::future<std::tuple<Status, FileHandle*>> future(callstate->get_future());
@@ -386,15 +340,9 @@
   //     from within one of the worker threads, leading to a deadlock.  Let's
   //     provide some explicit protection.
   if(t->get_id() == std::this_thread::get_id()) {
-<<<<<<< HEAD
-    LogMessage(kError, kFileSystem) << "FileSystemImpl::WorkerDeleter::operator(treadptr="
-                                    << t << ") : FATAL: Attempted to destroy a thread pool"
-                                    "from within a callback of the thread pool!";
-=======
     LOG_ERROR(kFileSystem, << "FileSystemImpl::WorkerDeleter::operator(treadptr="
                            << t << ") : FATAL: Attempted to destroy a thread pool"
                            "from within a callback of the thread pool!");
->>>>>>> ff138e89
   }
   t->join();
   delete t;
