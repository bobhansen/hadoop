/**
 * Licensed to the Apache Software Foundation (ASF) under one
 * or more contributor license agreements.  See the NOTICE file
 * distributed with this work for additional information
 * regarding copyright ownership.  The ASF licenses this file
 * to you under the Apache License, Version 2.0 (the
 * "License"); you may not use this file except in compliance
 * with the License.  You may obtain a copy of the License at
 *
 *     http://www.apache.org/licenses/LICENSE-2.0
 *
 * Unless required by applicable law or agreed to in writing, software
 * distributed under the License is distributed on an "AS IS" BASIS,
 * WITHOUT WARRANTIES OR CONDITIONS OF ANY KIND, either express or implied.
 * See the License for the specific language governing permissions and
 * limitations under the License.
 */
#include "reader/block_reader.h"
#include "reader/datatransfer.h"
#include "common/continuation/continuation.h"
#include "common/continuation/asio.h"
#include "common/logging.h"

#include <future>


namespace hdfs {

#define FMT_CONT_AND_PARENT_ADDR "this=" << (void*)this << ", parent=" << (void*)parent_
#define FMT_CONT_AND_READER_ADDR "this=" << (void*)this << ", reader=" << (void*)reader_
#define FMT_THIS_ADDR "this=" << (void*)this

hadoop::hdfs::OpReadBlockProto
ReadBlockProto(const std::string &client_name, bool verify_checksum,
               const hadoop::common::TokenProto *token,
               const hadoop::hdfs::ExtendedBlockProto *block, uint64_t length,
               uint64_t offset) {
  using namespace hadoop::hdfs;
  using namespace hadoop::common;
  BaseHeaderProto *base_h = new BaseHeaderProto();
  base_h->set_allocated_block(new ExtendedBlockProto(*block));
  if (token) {
    base_h->set_allocated_token(new TokenProto(*token));
  }
  ClientOperationHeaderProto *h = new ClientOperationHeaderProto();
  h->set_clientname(client_name);
  h->set_allocated_baseheader(base_h);

  OpReadBlockProto p;
  p.set_allocated_header(h);
  p.set_offset(offset);
  p.set_len(length);
  p.set_sendchecksums(verify_checksum);
  // TODO: p.set_allocated_cachingstrategy();
  return p;
}

void BlockReaderImpl::AsyncRequestBlock(
    const std::string &client_name,
    const hadoop::hdfs::ExtendedBlockProto *block, uint64_t length,
    uint64_t offset, const std::function<void(Status)> &handler) {
<<<<<<< HEAD
  LogMessage(kDebug, kBlockReader) << "BlockReaderImpl::AsyncRequestBlock("
                                   << FMT_THIS_ADDR << ", ..., length="
                                   << length << ", offset=" << offset << ", ...) called";
=======
  LOG_TRACE(kBlockReader, << "BlockReaderImpl::AsyncRequestBlock("
                          << FMT_THIS_ADDR << ", ..., length="
                          << length << ", offset=" << offset << ", ...) called");
>>>>>>> ff138e89

  // The total number of bytes that we need to transfer from the DN is
  // the amount that the user wants (bytesToRead), plus the padding at
  // the beginning in order to chunk-align. Note that the DN may elect
  // to send more than this amount if the read starts/ends mid-chunk.
  bytes_to_read_ = length;

  struct State {
    std::string header;
    hadoop::hdfs::OpReadBlockProto request;
    hadoop::hdfs::BlockOpResponseProto response;
  };

  auto m = continuation::Pipeline<State>::Create(cancel_state_);
  State *s = &m->state();

  s->header.insert(s->header.begin(),
                   {0, kDataTransferVersion, Operation::kReadBlock});
  s->request = std::move(ReadBlockProto(client_name, options_.verify_checksum,
                                        dn_->token_.get(), block, length, offset));

  auto read_pb_message =
      new continuation::ReadDelimitedPBMessageContinuation<AsyncStream, 16384>(
          dn_, &s->response);

  m->Push(asio_continuation::Write(dn_.get(), asio::buffer(s->header)))
      .Push(asio_continuation::WriteDelimitedPBMessage(dn_, &s->request))
      .Push(read_pb_message);

  m->Run([this, handler, offset](const Status &status, const State &s) {    Status stat = status;
    if (stat.ok()) {
      const auto &resp = s.response;
      /*      if (random() % 10000 == 0) {
        stat = Status::Error("random error");
        } else*/ if (resp.status() == ::hadoop::hdfs::Status::SUCCESS) {
        if (resp.has_readopchecksuminfo()) {
          const auto &checksum_info = resp.readopchecksuminfo();
          chunk_padding_bytes_ = offset - checksum_info.chunkoffset();
        }
        state_ = kReadPacketHeader;
      } else {
        stat = Status::Error(s.response.message().c_str());
      }
    }
    handler(stat);
  });
}

Status BlockReaderImpl::RequestBlock(
    const std::string &client_name,
    const hadoop::hdfs::ExtendedBlockProto *block, uint64_t length,
    uint64_t offset) {
<<<<<<< HEAD
  LogMessage(kDebug, kBlockReader) << "BlockReaderImpl::RequestBlock("
                                   << FMT_THIS_ADDR <<"..., length="
                                   << length << ", offset=" << offset << ") called";
=======
  LOG_TRACE(kBlockReader, << "BlockReaderImpl::RequestBlock("
                          << FMT_THIS_ADDR <<"..., length="
                          << length << ", offset=" << offset << ") called");
>>>>>>> ff138e89

  auto stat = std::make_shared<std::promise<Status>>();
  std::future<Status> future(stat->get_future());
  AsyncRequestBlock(client_name, block, length, offset,
                [stat](const Status &status) { stat->set_value(status); });
  return future.get();
}

hadoop::hdfs::OpReadBlockProto
ReadBlockProto(const std::string &client_name, bool verify_checksum,
               const hadoop::common::TokenProto *token,
               const hadoop::hdfs::ExtendedBlockProto *block, uint64_t length,
               uint64_t offset);

struct BlockReaderImpl::ReadPacketHeader
    : continuation::Continuation {
  ReadPacketHeader(BlockReaderImpl *parent) : parent_(parent) {}

  virtual void Run(const Next &next) override {
<<<<<<< HEAD
    LogMessage(kDebug, kBlockReader) << "BlockReaderImpl::ReadPacketHeader::Run("
                                     << FMT_CONT_AND_PARENT_ADDR << ") called";
=======
    LOG_TRACE(kBlockReader, << "BlockReaderImpl::ReadPacketHeader::Run("
                            << FMT_CONT_AND_PARENT_ADDR << ") called");
>>>>>>> ff138e89

    parent_->packet_data_read_bytes_ = 0;
    parent_->packet_len_ = 0;
    auto handler = [next, this](const asio::error_code &ec, size_t) {
      Status status;
      if (ec) {
        status = Status(ec.value(), ec.message().c_str());
      } else {
        parent_->packet_len_ = packet_length();
        parent_->header_.Clear();
        bool v = parent_->header_.ParseFromArray(&buf_[kHeaderStart],
                                                 header_length());
        assert(v && "Failed to parse the header");
        parent_->state_ = kReadChecksum;
      }
      next(status);
    };

    asio::async_read(*parent_->dn_, asio::buffer(buf_),
                     std::bind(&ReadPacketHeader::CompletionHandler, this,
                               std::placeholders::_1, std::placeholders::_2),
                     handler);
  }

private:
  static const size_t kMaxHeaderSize = 512;
  static const size_t kPayloadLenOffset = 0;
  static const size_t kPayloadLenSize = sizeof(int32_t);
  static const size_t kHeaderLenOffset = 4;
  static const size_t kHeaderLenSize = sizeof(int16_t);
  static const size_t kHeaderStart = kPayloadLenSize + kHeaderLenSize;

  BlockReaderImpl *parent_;
  std::array<char, kMaxHeaderSize> buf_;

  size_t packet_length() const {
    return ntohl(*reinterpret_cast<const unsigned *>(&buf_[kPayloadLenOffset]));
  }

  size_t header_length() const {
    return ntohs(*reinterpret_cast<const short *>(&buf_[kHeaderLenOffset]));
  }

  size_t CompletionHandler(const asio::error_code &ec, size_t transferred) {
    if (ec) {
      return 0;
    } else if (transferred < kHeaderStart) {
      return kHeaderStart - transferred;
    } else {
      return kHeaderStart + header_length() - transferred;
    }
  }
};

struct BlockReaderImpl::ReadChecksum : continuation::Continuation {
  ReadChecksum(BlockReaderImpl *parent) : parent_(parent) {}

  virtual void Run(const Next &next) override {
<<<<<<< HEAD
    LogMessage(kDebug, kBlockReader) << "BlockReaderImpl::ReadChecksum::Run("
                                     << FMT_CONT_AND_PARENT_ADDR << ") called";
=======
    LOG_TRACE(kBlockReader, << "BlockReaderImpl::ReadChecksum::Run("
                            << FMT_CONT_AND_PARENT_ADDR << ") called");
>>>>>>> ff138e89

    auto parent = parent_;
    if (parent->state_ != kReadChecksum) {
      next(Status::OK());
      return;
    }

    auto handler = [parent, next](const asio::error_code &ec, size_t) {
      Status status;
      if (ec) {
        status = Status(ec.value(), ec.message().c_str());
      } else {
        parent->state_ =
            parent->chunk_padding_bytes_ ? kReadPadding : kReadData;
      }
      next(status);
    };
    parent->checksum_.resize(parent->packet_len_ - sizeof(int) -
                             parent->header_.datalen());
    asio::async_read(*parent->dn_, asio::buffer(parent->checksum_), handler);
  }

private:
  BlockReaderImpl *parent_;
};

struct BlockReaderImpl::ReadData : continuation::Continuation {
  ReadData(BlockReaderImpl *parent,
           std::shared_ptr<size_t> bytes_transferred,
           const asio::mutable_buffers_1 &buf)
      : parent_(parent), bytes_transferred_(bytes_transferred), buf_(buf) {
    buf_.begin();
  }

  ~ReadData() {
    buf_.end();
  }

  virtual void Run(const Next &next) override {
<<<<<<< HEAD
    LogMessage(kDebug, kBlockReader) << "BlockReaderImpl::ReadData::Run("
                                     << FMT_CONT_AND_PARENT_ADDR << ") called";
=======
    LOG_TRACE(kBlockReader, << "BlockReaderImpl::ReadData::Run("
                            << FMT_CONT_AND_PARENT_ADDR << ") called");
>>>>>>> ff138e89

    auto handler =
        [next, this](const asio::error_code &ec, size_t transferred) {
          Status status;
          if (ec) {
            status = Status(ec.value(), ec.message().c_str());
          }
          *bytes_transferred_ += transferred;
          parent_->bytes_to_read_ -= transferred;
          parent_->packet_data_read_bytes_ += transferred;
          if (parent_->packet_data_read_bytes_ >= parent_->header_.datalen()) {
            parent_->state_ = kReadPacketHeader;
          }
          next(status);
        };

    auto data_len =
        parent_->header_.datalen() - parent_->packet_data_read_bytes_;
    asio::async_read(*parent_->dn_, buf_, asio::transfer_exactly(data_len),
               handler);
  }

private:
  BlockReaderImpl *parent_;
  std::shared_ptr<size_t> bytes_transferred_;
  const asio::mutable_buffers_1 buf_;
};

struct BlockReaderImpl::ReadPadding : continuation::Continuation {
  ReadPadding(BlockReaderImpl *parent)
      : parent_(parent), padding_(parent->chunk_padding_bytes_),
        bytes_transferred_(std::make_shared<size_t>(0)),
        read_data_(new ReadData(
            parent, bytes_transferred_, asio::buffer(padding_))) {}

  virtual void Run(const Next &next) override {
<<<<<<< HEAD
    LogMessage(kDebug, kBlockReader) << "BlockReaderImpl::ReadPadding::Run("
                                     << FMT_CONT_AND_PARENT_ADDR << ") called";
=======
    LOG_TRACE(kBlockReader, << "BlockReaderImpl::ReadPadding::Run("
                            << FMT_CONT_AND_PARENT_ADDR << ") called");
>>>>>>> ff138e89

    if (parent_->state_ != kReadPadding || !parent_->chunk_padding_bytes_) {
      next(Status::OK());
      return;
    }

    auto h = [next, this](const Status &status) {
      if (status.ok()) {
        assert(reinterpret_cast<const int &>(*bytes_transferred_) ==
               parent_->chunk_padding_bytes_);
        parent_->chunk_padding_bytes_ = 0;
        parent_->state_ = kReadData;
      }
      next(status);
    };
    read_data_->Run(h);
  }

private:
  BlockReaderImpl *parent_;
  std::vector<char> padding_;
  std::shared_ptr<size_t> bytes_transferred_;
  std::shared_ptr<continuation::Continuation> read_data_;
  ReadPadding(const ReadPadding &) = delete;
  ReadPadding &operator=(const ReadPadding &) = delete;
};


struct BlockReaderImpl::AckRead : continuation::Continuation {
  AckRead(BlockReaderImpl *parent) : parent_(parent) {}

  virtual void Run(const Next &next) override {
<<<<<<< HEAD
    LogMessage(kDebug, kBlockReader) << "BlockReaderImpl::AckRead::Run("
                                     << FMT_CONT_AND_PARENT_ADDR << ") called";
=======
    LOG_TRACE(kBlockReader, << "BlockReaderImpl::AckRead::Run(" << FMT_CONT_AND_PARENT_ADDR << ") called");
>>>>>>> ff138e89

    if (parent_->bytes_to_read_ > 0) {
      next(Status::OK());
      return;
    }

    auto m =
        continuation::Pipeline<hadoop::hdfs::ClientReadStatusProto>::Create(parent_->cancel_state_);
    m->state().set_status(parent_->options_.verify_checksum
                              ? hadoop::hdfs::Status::CHECKSUM_OK
                              : hadoop::hdfs::Status::SUCCESS);

    m->Push(
        continuation::WriteDelimitedPBMessage(parent_->dn_, &m->state()));

    m->Run([this, next](const Status &status,
                        const hadoop::hdfs::ClientReadStatusProto &) {
      if (status.ok()) {
        parent_->state_ = BlockReaderImpl::kFinished;
      }
      next(status);
    });
  }

private:
  BlockReaderImpl *parent_;
};

void BlockReaderImpl::AsyncReadPacket(
    const MutableBuffers &buffers,
    const std::function<void(const Status &, size_t bytes_transferred)> &handler) {
  assert(state_ != kOpen && "Not connected");

<<<<<<< HEAD
  LogMessage(kDebug, kBlockReader) << "BlockReaderImpl::AsyncReadPacket called";
=======
  LOG_TRACE(kBlockReader, << "BlockReaderImpl::AsyncReadPacket called");
>>>>>>> ff138e89

  struct State {
    std::shared_ptr<size_t> bytes_transferred;
  };
  auto m = continuation::Pipeline<State>::Create(cancel_state_);
  m->state().bytes_transferred = std::make_shared<size_t>(0);

  m->Push(new ReadPacketHeader(this))
      .Push(new ReadChecksum(this))
      .Push(new ReadPadding(this))
      .Push(new ReadData(
          this, m->state().bytes_transferred, buffers))
      .Push(new AckRead(this));

  auto self = this->shared_from_this();
  m->Run([self, handler](const Status &status, const State &state) {
    handler(status, *state.bytes_transferred);
  });
}


size_t
BlockReaderImpl::ReadPacket(const MutableBuffers &buffers,
                                     Status *status) {
<<<<<<< HEAD
  LogMessage(kDebug, kBlockReader) << "BlockReaderImpl::ReadPacket called";
=======
  LOG_TRACE(kBlockReader, << "BlockReaderImpl::ReadPacket called");
>>>>>>> ff138e89

  size_t transferred = 0;
  auto done = std::make_shared<std::promise<void>>();
  auto future = done->get_future();
  AsyncReadPacket(buffers,
                  [status, &transferred, done](const Status &stat, size_t t) {
                    *status = stat;
                    transferred = t;
                    done->set_value();
                  });
  future.wait();
  return transferred;
}


struct BlockReaderImpl::RequestBlockContinuation : continuation::Continuation {
  RequestBlockContinuation(BlockReader *reader, const std::string &client_name,
                        const hadoop::hdfs::ExtendedBlockProto *block,
                        uint64_t length, uint64_t offset)
      : reader_(reader), client_name_(client_name), length_(length),
        offset_(offset) {
    block_.CheckTypeAndMergeFrom(*block);
  }

  virtual void Run(const Next &next) override {
<<<<<<< HEAD
    LogMessage(kDebug, kBlockReader) << "BlockReaderImpl::RequestBlockContinuation::Run("
                                     << FMT_CONT_AND_READER_ADDR << ") called";
=======
    LOG_TRACE(kBlockReader, << "BlockReaderImpl::RequestBlockContinuation::Run("
                            << FMT_CONT_AND_READER_ADDR << ") called");
>>>>>>> ff138e89

    reader_->AsyncRequestBlock(client_name_, &block_, length_,
                           offset_, next);
  }

private:
  BlockReader *reader_;
  const std::string client_name_;
  hadoop::hdfs::ExtendedBlockProto block_;
  uint64_t length_;
  uint64_t offset_;
};

struct BlockReaderImpl::ReadBlockContinuation : continuation::Continuation {
  ReadBlockContinuation(BlockReader *reader, MutableBuffers buffer,
                        size_t *transferred)
      : reader_(reader), buffer_(buffer),
        buffer_size_(asio::buffer_size(buffer)), transferred_(transferred) {
  }

  virtual void Run(const Next &next) override {
<<<<<<< HEAD
    LogMessage(kDebug, kBlockReader) << "BlockReaderImpl::ReadBlockContinuation::Run("
                                     << FMT_CONT_AND_READER_ADDR << ") called";
=======
    LOG_TRACE(kBlockReader, << "BlockReaderImpl::ReadBlockContinuation::Run("
                            << FMT_CONT_AND_READER_ADDR << ") called");
>>>>>>> ff138e89
    *transferred_ = 0;
    next_ = next;
    OnReadData(Status::OK(), 0);
  }

private:
  BlockReader *reader_;
  const MutableBuffers buffer_;
  const size_t buffer_size_;
  size_t *transferred_;
  std::function<void(const Status &)> next_;

  void OnReadData(const Status &status, size_t transferred) {
    using std::placeholders::_1;
    using std::placeholders::_2;
    *transferred_ += transferred;
    if (!status.ok()) {
      next_(status);
    } else if (*transferred_ >= buffer_size_) {
      next_(status);
    } else {
      reader_->AsyncReadPacket(
          asio::buffer(buffer_ + *transferred_, buffer_size_ - *transferred_),
          std::bind(&ReadBlockContinuation::OnReadData, this, _1, _2));
    }
  }
};

void BlockReaderImpl::AsyncReadBlock(
    const std::string & client_name,
    const hadoop::hdfs::LocatedBlockProto &block,
    size_t offset,
    const MutableBuffers &buffers,
    const std::function<void(const Status &, size_t)> handler) {
<<<<<<< HEAD
  LogMessage(kDebug, kBlockReader) << "BlockReaderImpl::AsyncReadBlock("
                                   << FMT_THIS_ADDR << ") called";
=======
  LOG_TRACE(kBlockReader, << "BlockReaderImpl::AsyncReadBlock("
                          << FMT_THIS_ADDR << ") called");
>>>>>>> ff138e89

  auto m = continuation::Pipeline<size_t>::Create(cancel_state_);
  size_t * bytesTransferred = &m->state();

  size_t size = asio::buffer_size(buffers);

  m->Push(new RequestBlockContinuation(this, client_name,
                                            &block.b(), size, offset))
    .Push(new ReadBlockContinuation(this, buffers, bytesTransferred));

  m->Run([handler] (const Status &status,
                         const size_t totalBytesTransferred) {
    handler(status, totalBytesTransferred);
  });
}

void BlockReaderImpl::CancelOperation() {
<<<<<<< HEAD
  LogMessage(kDebug, kBlockReader) << "BlockReaderImpl::CancelOperation("
                                   << FMT_THIS_ADDR << ") called";
=======
  LOG_TRACE(kBlockReader, << "BlockReaderImpl::CancelOperation("
                          << FMT_THIS_ADDR << ") called");
>>>>>>> ff138e89
  /* just forward cancel to DNConnection */
  dn_->Cancel();
}

}<|MERGE_RESOLUTION|>--- conflicted
+++ resolved
@@ -59,15 +59,9 @@
     const std::string &client_name,
     const hadoop::hdfs::ExtendedBlockProto *block, uint64_t length,
     uint64_t offset, const std::function<void(Status)> &handler) {
-<<<<<<< HEAD
-  LogMessage(kDebug, kBlockReader) << "BlockReaderImpl::AsyncRequestBlock("
-                                   << FMT_THIS_ADDR << ", ..., length="
-                                   << length << ", offset=" << offset << ", ...) called";
-=======
   LOG_TRACE(kBlockReader, << "BlockReaderImpl::AsyncRequestBlock("
                           << FMT_THIS_ADDR << ", ..., length="
                           << length << ", offset=" << offset << ", ...) called");
->>>>>>> ff138e89
 
   // The total number of bytes that we need to transfer from the DN is
   // the amount that the user wants (bytesToRead), plus the padding at
@@ -120,15 +114,9 @@
     const std::string &client_name,
     const hadoop::hdfs::ExtendedBlockProto *block, uint64_t length,
     uint64_t offset) {
-<<<<<<< HEAD
-  LogMessage(kDebug, kBlockReader) << "BlockReaderImpl::RequestBlock("
-                                   << FMT_THIS_ADDR <<"..., length="
-                                   << length << ", offset=" << offset << ") called";
-=======
   LOG_TRACE(kBlockReader, << "BlockReaderImpl::RequestBlock("
                           << FMT_THIS_ADDR <<"..., length="
                           << length << ", offset=" << offset << ") called");
->>>>>>> ff138e89
 
   auto stat = std::make_shared<std::promise<Status>>();
   std::future<Status> future(stat->get_future());
@@ -148,13 +136,8 @@
   ReadPacketHeader(BlockReaderImpl *parent) : parent_(parent) {}
 
   virtual void Run(const Next &next) override {
-<<<<<<< HEAD
-    LogMessage(kDebug, kBlockReader) << "BlockReaderImpl::ReadPacketHeader::Run("
-                                     << FMT_CONT_AND_PARENT_ADDR << ") called";
-=======
     LOG_TRACE(kBlockReader, << "BlockReaderImpl::ReadPacketHeader::Run("
                             << FMT_CONT_AND_PARENT_ADDR << ") called");
->>>>>>> ff138e89
 
     parent_->packet_data_read_bytes_ = 0;
     parent_->packet_len_ = 0;
@@ -213,13 +196,8 @@
   ReadChecksum(BlockReaderImpl *parent) : parent_(parent) {}
 
   virtual void Run(const Next &next) override {
-<<<<<<< HEAD
-    LogMessage(kDebug, kBlockReader) << "BlockReaderImpl::ReadChecksum::Run("
-                                     << FMT_CONT_AND_PARENT_ADDR << ") called";
-=======
     LOG_TRACE(kBlockReader, << "BlockReaderImpl::ReadChecksum::Run("
                             << FMT_CONT_AND_PARENT_ADDR << ") called");
->>>>>>> ff138e89
 
     auto parent = parent_;
     if (parent->state_ != kReadChecksum) {
@@ -259,13 +237,8 @@
   }
 
   virtual void Run(const Next &next) override {
-<<<<<<< HEAD
-    LogMessage(kDebug, kBlockReader) << "BlockReaderImpl::ReadData::Run("
-                                     << FMT_CONT_AND_PARENT_ADDR << ") called";
-=======
     LOG_TRACE(kBlockReader, << "BlockReaderImpl::ReadData::Run("
                             << FMT_CONT_AND_PARENT_ADDR << ") called");
->>>>>>> ff138e89
 
     auto handler =
         [next, this](const asio::error_code &ec, size_t transferred) {
@@ -302,13 +275,8 @@
             parent, bytes_transferred_, asio::buffer(padding_))) {}
 
   virtual void Run(const Next &next) override {
-<<<<<<< HEAD
-    LogMessage(kDebug, kBlockReader) << "BlockReaderImpl::ReadPadding::Run("
-                                     << FMT_CONT_AND_PARENT_ADDR << ") called";
-=======
     LOG_TRACE(kBlockReader, << "BlockReaderImpl::ReadPadding::Run("
                             << FMT_CONT_AND_PARENT_ADDR << ") called");
->>>>>>> ff138e89
 
     if (parent_->state_ != kReadPadding || !parent_->chunk_padding_bytes_) {
       next(Status::OK());
@@ -341,12 +309,7 @@
   AckRead(BlockReaderImpl *parent) : parent_(parent) {}
 
   virtual void Run(const Next &next) override {
-<<<<<<< HEAD
-    LogMessage(kDebug, kBlockReader) << "BlockReaderImpl::AckRead::Run("
-                                     << FMT_CONT_AND_PARENT_ADDR << ") called";
-=======
     LOG_TRACE(kBlockReader, << "BlockReaderImpl::AckRead::Run(" << FMT_CONT_AND_PARENT_ADDR << ") called");
->>>>>>> ff138e89
 
     if (parent_->bytes_to_read_ > 0) {
       next(Status::OK());
@@ -380,11 +343,7 @@
     const std::function<void(const Status &, size_t bytes_transferred)> &handler) {
   assert(state_ != kOpen && "Not connected");
 
-<<<<<<< HEAD
-  LogMessage(kDebug, kBlockReader) << "BlockReaderImpl::AsyncReadPacket called";
-=======
   LOG_TRACE(kBlockReader, << "BlockReaderImpl::AsyncReadPacket called");
->>>>>>> ff138e89
 
   struct State {
     std::shared_ptr<size_t> bytes_transferred;
@@ -409,11 +368,7 @@
 size_t
 BlockReaderImpl::ReadPacket(const MutableBuffers &buffers,
                                      Status *status) {
-<<<<<<< HEAD
-  LogMessage(kDebug, kBlockReader) << "BlockReaderImpl::ReadPacket called";
-=======
   LOG_TRACE(kBlockReader, << "BlockReaderImpl::ReadPacket called");
->>>>>>> ff138e89
 
   size_t transferred = 0;
   auto done = std::make_shared<std::promise<void>>();
@@ -439,13 +394,8 @@
   }
 
   virtual void Run(const Next &next) override {
-<<<<<<< HEAD
-    LogMessage(kDebug, kBlockReader) << "BlockReaderImpl::RequestBlockContinuation::Run("
-                                     << FMT_CONT_AND_READER_ADDR << ") called";
-=======
     LOG_TRACE(kBlockReader, << "BlockReaderImpl::RequestBlockContinuation::Run("
                             << FMT_CONT_AND_READER_ADDR << ") called");
->>>>>>> ff138e89
 
     reader_->AsyncRequestBlock(client_name_, &block_, length_,
                            offset_, next);
@@ -467,13 +417,8 @@
   }
 
   virtual void Run(const Next &next) override {
-<<<<<<< HEAD
-    LogMessage(kDebug, kBlockReader) << "BlockReaderImpl::ReadBlockContinuation::Run("
-                                     << FMT_CONT_AND_READER_ADDR << ") called";
-=======
     LOG_TRACE(kBlockReader, << "BlockReaderImpl::ReadBlockContinuation::Run("
                             << FMT_CONT_AND_READER_ADDR << ") called");
->>>>>>> ff138e89
     *transferred_ = 0;
     next_ = next;
     OnReadData(Status::OK(), 0);
@@ -508,13 +453,8 @@
     size_t offset,
     const MutableBuffers &buffers,
     const std::function<void(const Status &, size_t)> handler) {
-<<<<<<< HEAD
-  LogMessage(kDebug, kBlockReader) << "BlockReaderImpl::AsyncReadBlock("
-                                   << FMT_THIS_ADDR << ") called";
-=======
   LOG_TRACE(kBlockReader, << "BlockReaderImpl::AsyncReadBlock("
                           << FMT_THIS_ADDR << ") called");
->>>>>>> ff138e89
 
   auto m = continuation::Pipeline<size_t>::Create(cancel_state_);
   size_t * bytesTransferred = &m->state();
@@ -532,13 +472,8 @@
 }
 
 void BlockReaderImpl::CancelOperation() {
-<<<<<<< HEAD
-  LogMessage(kDebug, kBlockReader) << "BlockReaderImpl::CancelOperation("
-                                   << FMT_THIS_ADDR << ") called";
-=======
   LOG_TRACE(kBlockReader, << "BlockReaderImpl::CancelOperation("
                           << FMT_THIS_ADDR << ") called");
->>>>>>> ff138e89
   /* just forward cancel to DNConnection */
   dn_->Cancel();
 }
